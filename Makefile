--- conflicted
+++ resolved
@@ -66,16 +66,9 @@
 
 .PHONY: fmt
 fmt:
-<<<<<<< HEAD
-	$(MAKE) --no-print-directory -C tm2      fmt imports
-	$(MAKE) --no-print-directory -C gnovm    fmt imports
-	$(MAKE) --no-print-directory -C gno.land fmt imports
-	$(MAKE) --no-print-directory -C contribs fmt
-=======
 	$(MAKE) --no-print-directory -C tm2      fmt
 	$(MAKE) --no-print-directory -C gnovm    fmt
 	$(MAKE) --no-print-directory -C gno.land fmt
->>>>>>> 8fbde765
 	$(MAKE) --no-print-directory -C examples fmt
 	$(MAKE) --no-print-directory -C contribs fmt
 
