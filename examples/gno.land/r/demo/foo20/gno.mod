module gno.land/r/demo/foo20

require (
<<<<<<< HEAD
        "gno.land/p/demo/ufmt" v0.0.0-latest
        "gno.land/p/demo/grc/grc20" v0.0.0-latest
        "gno.land/r/demo/users" v0.0.0-latest
        "gno.land/r/demo/grc20_registry" v0.0.0-latest
=======
	gno.land/p/demo/grc/grc20 v0.0.0-latest
	gno.land/p/demo/uassert v0.0.0-latest
	gno.land/p/demo/ufmt v0.0.0-latest
	gno.land/p/demo/users v0.0.0-latest
	gno.land/r/demo/users v0.0.0-latest
>>>>>>> 1c162dea
)<|MERGE_RESOLUTION|>--- conflicted
+++ resolved
@@ -1,16 +1,10 @@
 module gno.land/r/demo/foo20
 
 require (
-<<<<<<< HEAD
-        "gno.land/p/demo/ufmt" v0.0.0-latest
-        "gno.land/p/demo/grc/grc20" v0.0.0-latest
-        "gno.land/r/demo/users" v0.0.0-latest
-        "gno.land/r/demo/grc20_registry" v0.0.0-latest
-=======
 	gno.land/p/demo/grc/grc20 v0.0.0-latest
 	gno.land/p/demo/uassert v0.0.0-latest
 	gno.land/p/demo/ufmt v0.0.0-latest
 	gno.land/p/demo/users v0.0.0-latest
+	gno.land/r/demo/grc20_registry v0.0.0-latest
 	gno.land/r/demo/users v0.0.0-latest
->>>>>>> 1c162dea
 )