// Package coins provides simple helpers to retrieve information about coins
// on the Gno.land blockchain.
//
// The primary goal of this realm is to allow users to check their token balances without
// relying on external tools or services. This is particularly valuable for new networks
// that aren't yet widely supported by public explorers or wallets. By using this realm,
// users can always access their balance information directly through the gnodev.
//
// While currently focused on basic balance checking functionality, this realm could
// potentially be extended to support other banker-related workflows in the future.
// However, we aim to keep it minimal and focused on its core purpose.
//
// This is a "Render-only realm" - it exposes only a Render function as its public
// interface and doesn't maintain any state of its own. This pattern allows for
// simple, stateless information retrieval directly through the blockchain's
// rendering capabilities.
package coins

import (
	"net/url"
	"std"
	"strconv"
	"strings"

	"gno.land/p/demo/mux"
	"gno.land/p/demo/ufmt"
	"gno.land/p/leon/coinsort"
	"gno.land/p/leon/ctg"
	"gno.land/p/moul/md"
	"gno.land/p/moul/mdtable"
	"gno.land/p/moul/realmpath"

	"gno.land/r/sys/users"
)

var router *mux.Router

func init() {
	router = mux.NewRouter()

	router.HandleFunc("", func(res *mux.ResponseWriter, req *mux.Request) {
		res.Write(renderHomepage())
	})

	router.HandleFunc("balances/{address}", func(res *mux.ResponseWriter, req *mux.Request) {
		res.Write(renderAllBalances(req.RawPath, req.GetVar("address")))
	})

	router.HandleFunc("convert/{address}", func(res *mux.ResponseWriter, req *mux.Request) {
		res.Write(renderConvertedAddress(req.GetVar("address")))
	})

	// Coin info
	router.HandleFunc("supply/{denom}", func(res *mux.ResponseWriter, req *mux.Request) {
		// banker := std.NewBanker(std.BankerTypeReadonly)
		// res.Write(renderAddressBalance(banker, denom, denom))
		res.Write("The total supply feature is coming soon.")
	})

	router.NotFoundHandler = func(res *mux.ResponseWriter, req *mux.Request) {
		res.Write("# 404\n\nThat page was not found. Would you like to [**go home**?](/r/gnoland/coins)")
	}
}

func Render(path string) string {
	return router.Render(path)
}

func renderHomepage() string {
	return strings.Replace(`# Gno.land Coins Explorer

This is a simple, readonly realm that allows users to browse native coin balances.   
Here are a few examples on how to use it:

- ~/r/gnoland/coins:balances/<address>~ - show full list of coin balances of an address
	- [Example](/r/gnoland/coins:balances/g1jg8mtutu9khhfwc4nxmuhcpftf0pajdhfvsqf5)
- ~/r/gnoland/coins:balances/<address>?coin=ugnot~ - shows the balance of an address for a specific coin
	- [Example](/r/gnoland/coins:balances/g1jg8mtutu9khhfwc4nxmuhcpftf0pajdhfvsqf5?coin=ugnot)
- ~/r/gnoland/coins:convert/<cosmos_address>~ - convert Cosmos address to Gno address
	- [Example](/r/gnoland/coins:convert/cosmos1jg8mtutu9khhfwc4nxmuhcpftf0pajdh6svrgs)
- ~/r/gnoland/coins:supply/<denom>~ - shows the total supply of denom 
	- Coming soon!
`, "~", "`", -1)
}

func renderConvertedAddress(addr string) string {
	out := "# Address converter\n\n"

	gnoAddress, err := ctg.ConvertCosmosToGno(addr)
	if err != nil {
		out += err.Error()
		return out
	}

	user, _ := users.ResolveAny(gnoAddress.String())
	name := "`" + gnoAddress.String() + "`"
	if user != nil {
		name = user.RenderLink("")
	}

	out += ufmt.Sprintf("`%s` on Cosmos matches %s on gno.land.\n\n", addr, name)
	out += "[View `ugnot` balance for this address](/r/gnoland/coins:balances/" + gnoAddress.String() + "?coin=ugnot)\n\n"
	out += "[View full balance list for this address](/r/gnoland/coins:balances/" + gnoAddress.String() + ")"
	return out
}

func renderSingleCoinBalance(banker std.Banker, denom string, addr string) string {
	out := "# Single coin balance\n\n"
	if !std.Address(addr).IsValid() {
		out += "Invalid address."
		return out
	}

	user, _ := users.ResolveAny(addr)
	name := "`" + addr + "`"
	if user != nil {
		name = user.RenderLink("")
	}

	out += ufmt.Sprintf("%s has `%d%s` at block #%d\n\n",
		name, banker.GetCoins(std.Address(addr)).AmountOf(denom), denom, std.ChainHeight())

	out += "[View full balance list for this address](/r/gnoland/coins:balances/" + addr + ")"

	return out
}

func renderAllBalances(rawpath, input string) string {
	out := "# Balances\n\n"

	if strings.HasPrefix(input, "cosmos") {
		addr, err := ctg.ConvertCosmosToGno(input)
		if err != nil {
			out += "Tried converting a Cosmos address to a Gno address but failed. Please double-scheck your input."
			return out
		}
		out += ufmt.Sprintf("> [!NOTE]\n>  Automatically converted `%s` to its Gno equivalent.\n\n", input)
		input = addr.String()
	} else {
		if !std.Address(input).IsValid() {
			out += "Invalid address."
			return out
		}
	}

	user, _ := users.ResolveAny(input)
	name := "`" + input + "`"
	if user != nil {
		name = user.RenderLink("")
	}

	banker := std.NewBanker(std.BankerTypeReadonly)
	out += ufmt.Sprintf("This page shows full coin balances of %s at block #%d\n\n",
		name, std.ChainHeight())

	req := realmpath.Parse(rawpath)

	coin := req.Query.Get("coin")
	if coin != "" {
		return renderSingleCoinBalance(banker, coin, input)
	}

	balances := banker.GetCoins(std.Address(input))

	// Determine sorting
	if getSortField(req) == "balance" {
		coinsort.SortByBalance(balances)
	}

	// Create table
	denomColumn := renderSortLink(req, "denom", "Denomination")
	balanceColumn := renderSortLink(req, "balance", "Balance")
	table := mdtable.Table{
		Headers: []string{denomColumn, balanceColumn},
	}

	if isSortReversed(req) {
		for _, b := range balances {
			table.Append([]string{b.Denom, strconv.Itoa(int(b.Amount))})
		}
	} else {
		for i := len(balances) - 1; i >= 0; i-- {
			table.Append([]string{balances[i].Denom, strconv.Itoa(int(balances[i].Amount))})
		}
	}

	out += table.String() + "\n\n"
	return out
}

// Helper functions for sorting and pagination
func getSortField(req *realmpath.Request) string {
	field := req.Query.Get("sort")
	switch field {
	case "denom", "balance": // XXX: add Coins.SortBy{denom,bal} methods
		return field
	}
	return "denom"
}

func isSortReversed(req *realmpath.Request) bool {
	return req.Query.Get("order") != "asc"
}

<<<<<<< HEAD
func renderAddressBalance(banker std.Banker, denom string, addr string) string {
	address_XXX := std.Address(addr)
	coins := banker.GetCoins(address_XXX)
=======
func renderSortLink(req *realmpath.Request, field, label string) string {
	currentField := getSortField(req)
	currentOrder := req.Query.Get("order")

	newOrder := "desc"
	if field == currentField && currentOrder != "asc" {
		newOrder = "asc"
	}

	query := make(url.Values)
	for k, vs := range req.Query {
		query[k] = append([]string(nil), vs...)
	}

	query.Set("sort", field)
	query.Set("order", newOrder)
>>>>>>> 47d44988

	if field == currentField {
		if currentOrder == "asc" {
			label += " ↑"
		} else {
			label += " ↓"
		}
	}

	return md.Link(label, "?"+query.Encode())
}<|MERGE_RESOLUTION|>--- conflicted
+++ resolved
@@ -69,7 +69,7 @@
 func renderHomepage() string {
 	return strings.Replace(`# Gno.land Coins Explorer
 
-This is a simple, readonly realm that allows users to browse native coin balances.   
+This is a simple, readonly realm that allows users to browse native coin balances.
 Here are a few examples on how to use it:
 
 - ~/r/gnoland/coins:balances/<address>~ - show full list of coin balances of an address
@@ -78,7 +78,7 @@
 	- [Example](/r/gnoland/coins:balances/g1jg8mtutu9khhfwc4nxmuhcpftf0pajdhfvsqf5?coin=ugnot)
 - ~/r/gnoland/coins:convert/<cosmos_address>~ - convert Cosmos address to Gno address
 	- [Example](/r/gnoland/coins:convert/cosmos1jg8mtutu9khhfwc4nxmuhcpftf0pajdh6svrgs)
-- ~/r/gnoland/coins:supply/<denom>~ - shows the total supply of denom 
+- ~/r/gnoland/coins:supply/<denom>~ - shows the total supply of denom
 	- Coming soon!
 `, "~", "`", -1)
 }
@@ -202,11 +202,6 @@
 	return req.Query.Get("order") != "asc"
 }
 
-<<<<<<< HEAD
-func renderAddressBalance(banker std.Banker, denom string, addr string) string {
-	address_XXX := std.Address(addr)
-	coins := banker.GetCoins(address_XXX)
-=======
 func renderSortLink(req *realmpath.Request, field, label string) string {
 	currentField := getSortField(req)
 	currentOrder := req.Query.Get("order")
@@ -223,7 +218,6 @@
 
 	query.Set("sort", field)
 	query.Set("order", newOrder)
->>>>>>> 47d44988
 
 	if field == currentField {
 		if currentOrder == "asc" {
