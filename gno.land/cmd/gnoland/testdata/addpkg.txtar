--- conflicted
+++ resolved
@@ -6,16 +6,8 @@
 ## start a new node
 gnoland start
 
-<<<<<<< HEAD
-## add bar package located in $WORK directory as gno.land/r/foobar/bar
-gnokey maketx addpkg -pkgdir $WORK -pkgpath gno.land/r/foobar/bar -gas-fee 1000000ugnot -gas-wanted 2000000 -broadcast -chainid=tendermint_test test1
-
-## execute Render
-gnokey maketx call -pkgpath gno.land/r/foobar/bar -func Render -gas-fee 1000000ugnot -gas-wanted 2000000 -args '' -broadcast -chainid=tendermint_test test1
-=======
 ## execute SayHello
 gnokey maketx call -pkgpath gno.land/r/hello -func SayHello -gas-fee 1000000ugnot -gas-wanted 2000000 -broadcast -chainid=tendermint_test test1
->>>>>>> 48095827
 
 ## compare SayHello
 stdout '\("hello world!" string\)'
