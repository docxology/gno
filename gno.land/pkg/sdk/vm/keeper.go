package vm

// TODO: move most of the logic in ROOT/gno.land/...

import (
	"bytes"
	"context"
	"fmt"
	"os"
	"strings"

	gno "github.com/gnolang/gno/gnovm/pkg/gnolang"
	"github.com/gnolang/gno/gnovm/stdlibs"
	"github.com/gnolang/gno/tm2/pkg/errors"
	"github.com/gnolang/gno/tm2/pkg/sdk"
	"github.com/gnolang/gno/tm2/pkg/sdk/auth"
	"github.com/gnolang/gno/tm2/pkg/sdk/bank"
	"github.com/gnolang/gno/tm2/pkg/std"
	"github.com/gnolang/gno/tm2/pkg/store"
	"github.com/gnolang/gno/tm2/pkg/telemetry"
	"github.com/gnolang/gno/tm2/pkg/telemetry/metrics"
	"go.opentelemetry.io/otel/attribute"
	"go.opentelemetry.io/otel/metric"
)

const (
	maxAllocTx    = 500 * 1000 * 1000
	maxAllocQuery = 1500 * 1000 * 1000 // higher limit for queries
)

// vm.VMKeeperI defines a module interface that supports Gno
// smart contracts programming (scripting).
type VMKeeperI interface {
	AddPackage(ctx sdk.Context, msg MsgAddPackage) error
	Call(ctx sdk.Context, msg MsgCall) (res string, err error)
	Run(ctx sdk.Context, msg MsgRun) (res string, err error)
}

var _ VMKeeperI = &VMKeeper{}

// VMKeeper holds all package code and store state.
type VMKeeper struct {
	baseKey    store.StoreKey
	iavlKey    store.StoreKey
	acck       auth.AccountKeeper
	bank       bank.BankKeeper
	stdlibsDir string

	// cached, the DeliverTx persistent state.
	gnoStore gno.Store

	maxCycles int64 // max allowed cylces on VM executions
}

// NewVMKeeper returns a new VMKeeper.
func NewVMKeeper(
	baseKey store.StoreKey,
	iavlKey store.StoreKey,
	acck auth.AccountKeeper,
	bank bank.BankKeeper,
	stdlibsDir string,
	maxCycles int64,
) *VMKeeper {
	// TODO: create an Options struct to avoid too many constructor parameters
	vmk := &VMKeeper{
		baseKey:    baseKey,
		iavlKey:    iavlKey,
		acck:       acck,
		bank:       bank,
		stdlibsDir: stdlibsDir,
		maxCycles:  maxCycles,
	}
	return vmk
}

func (vm *VMKeeper) Initialize(ms store.MultiStore) {
	if vm.gnoStore != nil {
		panic("should not happen")
	}
	alloc := gno.NewAllocator(maxAllocTx)
	baseSDKStore := ms.GetStore(vm.baseKey)
	iavlSDKStore := ms.GetStore(vm.iavlKey)
	vm.gnoStore = gno.NewStore(alloc, baseSDKStore, iavlSDKStore)
	vm.initBuiltinPackagesAndTypes(vm.gnoStore)
	if vm.gnoStore.NumMemPackages() > 0 {
		// for now, all mem packages must be re-run after reboot.
		// TODO remove this, and generally solve for in-mem garbage collection
		// and memory management across many objects/types/nodes/packages.
		m2 := gno.NewMachineWithOptions(
			gno.MachineOptions{
				PkgPath: "",
				Output:  os.Stdout, // XXX
				Store:   vm.gnoStore,
			})
		defer m2.Release()
		gno.DisableDebug()
		m2.PreprocessAllFilesAndSaveBlockNodes()
		gno.EnableDebug()
	}
}

func (vm *VMKeeper) getGnoStore(_ sdk.Context) gno.Store {
	// construct main store if nil.
	if vm.gnoStore == nil {
		panic("VMKeeper must first be initialized")
	}

	return vm.gnoStore
	// switch ctx.Mode() {
	// case sdk.RunTxModeDeliver:
	// 	// swap sdk store of existing store.
	// 	// this is needed due to e.g. gas wrappers.
	// 	baseSDKStore := ctx.Store(vm.baseKey)
	// 	iavlSDKStore := ctx.Store(vm.iavlKey)
	// 	vm.gnoStore.SwapStores(baseSDKStore, iavlSDKStore)
	// 	// clear object cache for every transaction.
	// 	// NOTE: this is inefficient, but simple.
	// 	// in the future, replace with more advanced caching strategy.
	// 	vm.gnoStore.ClearObjectCache()
	// 	return vm.gnoStore
	// case sdk.RunTxModeCheck:
	// 	// For query??? XXX Why not RunTxModeQuery?
	// 	simStore := vm.gnoStore.Fork()
	// 	baseSDKStore := ctx.Store(vm.baseKey)
	// 	iavlSDKStore := ctx.Store(vm.iavlKey)
	// 	simStore.SwapStores(baseSDKStore, iavlSDKStore)
	// 	return simStore
	// case sdk.RunTxModeSimulate:
	// 	// always make a new store for simulate for isolation.
	// 	simStore := vm.gnoStore.Fork()
	// 	baseSDKStore := ctx.Store(vm.baseKey)
	// 	iavlSDKStore := ctx.Store(vm.iavlKey)
	// 	simStore.SwapStores(baseSDKStore, iavlSDKStore)
	// 	return simStore
	// default:
	// 	panic("should not happen")
	// }
}

// AddPackage adds a package with given fileset.
func (vm *VMKeeper) AddPackage(ctx sdk.Context, msg MsgAddPackage) (err error) {
	// creator := msg.Creator
	pkgPath := msg.Package.Path
	memPkg := msg.Package
	// deposit := msg.Deposit
	gnostore := vm.getGnoStore(ctx)

	// Validate arguments.
	// if creator.IsZero() {
	// 	return std.ErrInvalidAddress("missing creator address")
	// }
	// creatorAcc := vm.acck.GetAccount(ctx, creator)
	// if creatorAcc == nil {
	// 	return std.ErrUnknownAddress(fmt.Sprintf("account %s does not exist", creator))
	// }
	if err := msg.Package.Validate(); err != nil {
		return ErrInvalidPkgPath(err.Error())
	}
	if pv := gnostore.GetPackage(pkgPath, false); pv != nil {
		return ErrInvalidPkgPath("package already exists: " + pkgPath)
	}

	if gno.ReGnoRunPath.MatchString(pkgPath) {
		return ErrInvalidPkgPath("reserved package name: " + pkgPath)
	}

	// Validate Gno syntax and type check.
	if err := gno.TypeCheckMemPackage(memPkg, gnostore); err != nil {
		return ErrTypeCheck(err)
	}

	// Pay deposit from creator.
	// pkgAddr := gno.DerivePkgAddr(pkgPath)

	// TODO: ACLs.
	// - if r/system/names does not exists -> skip validation.
	// - loads r/system/names data state.
	// - lookup r/system/names.namespaces for `{r,p}/NAMES`.
	// - check if caller is in Admins or Editors.
	// - check if namespace is not in pause.

	// err = vm.bank.SendCoins(ctx, creator, pkgAddr, deposit)
	// if err != nil {
	// 	return err
	// }

	// Parse and run the files, construct *PV.
	// msgCtx := stdlibs.ExecContext{
	// 	ChainID:       ctx.ChainID(),
	// 	Height:        ctx.BlockHeight(),
	// 	Timestamp:     ctx.BlockTime().Unix(),
	// 	Msg:           msg,
	// 	OrigCaller:    creator.Bech32(),
	// 	OrigSend:      deposit,
	// 	OrigSendSpent: new(std.Coins),
	// 	// OrigPkgAddr:   pkgAddr.Bech32(),
	// 	Banker:      NewSDKBanker(vm, ctx),
	// 	EventLogger: ctx.EventLogger(),
	// }
	// Parse and run the files, construct *PV.
	m2 := gno.NewMachineWithOptions(
		gno.MachineOptions{
			PkgPath:   "",
			Output:    os.Stdout, // XXX
			Store:     gnostore,
			Alloc:     gnostore.GetAllocator(),
			Context:   stdlibs.ExecContext{},
			MaxCycles: vm.maxCycles,
			// GasMeter:  ctx.GasMeter(),
		})
	defer m2.Release()
	defer func() {
		if r := recover(); r != nil {
			switch r.(type) {
			case store.OutOfGasException: // panic in consumeGas()
				panic(r)
			default:
				err = errors.Wrap(fmt.Errorf("%v", r), "VM addpkg panic: %v\n%s\n",
					r, m2.String())
				return
			}
		}
	}()
	m2.RunMemPackage(memPkg, true)

	// Log the telemetry
	logTelemetry(
		m2.GasMeter.GasConsumed(),
		m2.Cycles,
		attribute.KeyValue{
			Key:   "operation",
			Value: attribute.StringValue("m_addpkg"),
		},
	)

	return nil
}

// Call calls a public Gno function (for delivertx).
func (vm *VMKeeper) Call(ctx sdk.Context, msg MsgCall) (res string, err error) {
	pkgPath := msg.PkgPath // to import
	fnc := msg.Func
	gnostore := vm.getGnoStore(ctx)
	// Get the package and function type.
	pv := gnostore.GetPackage(pkgPath, false)
	pl := gno.PackageNodeLocation(pkgPath)
	pn := gnostore.GetBlockNode(pl).(*gno.PackageNode)
	ft := pn.GetStaticTypeOf(gnostore, gno.Name(fnc)).(*gno.FuncType)
	// Make main Package with imports.
	mpn := gno.NewPackageNode("main", "main", nil)
	mpn.Define("pkg", gno.TypedValue{T: &gno.PackageType{}, V: pv})
	mpv := mpn.NewPackage()
	// Parse expression.
	argslist := ""
	for i := range msg.Args {
		if i > 0 {
			argslist += ","
		}
		argslist += fmt.Sprintf("arg%d", i)
	}
	expr := fmt.Sprintf(`pkg.%s(%s)`, fnc, argslist)
	xn := gno.MustParseExpr(expr)
	// Send send-coins to pkg from caller.
	// pkgAddr := gno.DerivePkgAddr(pkgPath)
	// caller := msg.Caller
	// send := msg.Send
	// err = vm.bank.SendCoins(ctx, caller, pkgAddr, send)
	if err != nil {
		return "", err
	}
	// Convert Args to gno values.
	cx := xn.(*gno.CallExpr)
	if cx.Varg {
		panic("variadic calls not yet supported")
	}
	if len(msg.Args) != len(ft.Params) {
		panic(fmt.Sprintf("wrong number of arguments in call to %s: want %d got %d", fnc, len(ft.Params), len(msg.Args)))
	}
	for i, arg := range msg.Args {
		argType := ft.Params[i].Type
		atv := convertArgToGno(arg, argType)
		cx.Args[i] = &gno.ConstExpr{
			TypedValue: atv,
		}
	}
	// Make context.
	// NOTE: if this is too expensive,
	// could it be safely partially memoized?
	msgCtx := stdlibs.ExecContext{
		ChainID: ctx.ChainID(),
		// Height:    ctx.BlockHeight(),
		// Timestamp: ctx.BlockTime().Unix(),
		Msg: msg,
		// OrigCaller:    caller.Bech32(),
		// OrigSend:      send,
		// OrigSendSpent: new(std.Coins),
		// OrigPkgAddr:   pkgAddr.Bech32(),
		// Banker:        NewSDKBanker(vm, ctx),
		// EventLogger:   ctx.EventLogger(),
	}
	// Construct machine and evaluate.
	m := gno.NewMachineWithOptions(
		gno.MachineOptions{
			PkgPath:   "",
			Output:    os.Stdout, // XXX
			Store:     gnostore,
			Context:   msgCtx,
			Alloc:     gnostore.GetAllocator(),
			MaxCycles: vm.maxCycles,
			// GasMeter:  ctx.GasMeter(),
		})
	defer m.Release()
	m.SetActivePackage(mpv)
	defer func() {
		if r := recover(); r != nil {
			switch r.(type) {
			case store.OutOfGasException: // panic in consumeGas()
				panic(r)
			default:
				err = errors.Wrap(fmt.Errorf("%v", r), "VM call panic: %v\n%s\n",
					r, m.String())
				return
			}
		}
	}()
	rtvs := m.Eval(xn)
	for i, rtv := range rtvs {
		res = res + rtv.String()
		if i < len(rtvs)-1 {
			res += "\n"
		}
	}

	// Log the telemetry
	logTelemetry(
		m.GasMeter.GasConsumed(),
		m.Cycles,
		attribute.KeyValue{
			Key:   "operation",
			Value: attribute.StringValue("m_call"),
		},
	)

	res += "\n\n" // use `\n\n` as separator to separate results for single tx with multi msgs

	return res, nil
	// TODO pay for gas? TODO see context?
}

// Run executes arbitrary Gno code in the context of the caller's realm.
func (vm *VMKeeper) Run(ctx sdk.Context, msg MsgRun) (res string, err error) {
	// caller := msg.Caller
	caller := "localuser"
	// pkgAddr := caller
	// pkgAddr := "localuser"
	gnostore := vm.getGnoStore(ctx)
	// send := msg.Send
	memPkg := msg.Package

	// coerce path to right one.
	// the path in the message must be "" or the following path.
	// this is already checked in MsgRun.ValidateBasic
	memPkg.Path = "gno.land/r/" + caller + "/run"

	// Validate arguments.
	// callerAcc := vm.acck.GetAccount(ctx, caller)
	// if callerAcc == nil {
	// 	return "", std.ErrUnknownAddress(fmt.Sprintf("account %s does not exist", caller))
	// }
	if err := msg.Package.Validate(); err != nil {
		return "", ErrInvalidPkgPath(err.Error())
	}

	// Validate Gno syntax and type check.
	if err = gno.TypeCheckMemPackage(memPkg, gnostore); err != nil {
		return "", ErrTypeCheck(err)
	}

	// Send send-coins to pkg from caller.
	// err = vm.bank.SendCoins(ctx, caller, pkgAddr, send)
	// if err != nil {
	// 	return "", err
	// }

	// Parse and run the files, construct *PV.
	msgCtx := stdlibs.ExecContext{
		ChainID: ctx.ChainID(),
		// Height:        ctx.BlockHeight(),
		// Timestamp:     ctx.BlockTime().Unix(),
		Msg: msg,
		// OrigCaller:    caller.Bech32(),
		// OrigSend:      send,
		// OrigSendSpent: new(std.Coins),
		// OrigPkgAddr:   pkgAddr.Bech32(),
		// Banker:        NewSDKBanker(vm, ctx),
		// EventLogger:   ctx.EventLogger(),
	}
	// Parse and run the files, construct *PV.
	buf := new(bytes.Buffer)
	m := gno.NewMachineWithOptions(
		gno.MachineOptions{
			PkgPath:   "",
			Output:    buf,
			Store:     gnostore,
			Alloc:     gnostore.GetAllocator(),
			Context:   msgCtx,
			MaxCycles: vm.maxCycles,
			// GasMeter:  ctx.GasMeter(),
		})
	// XXX MsgRun does not have pkgPath. How do we find it on chain?
	defer m.Release()
	defer func() {
		if r := recover(); r != nil {
			switch r.(type) {
			case store.OutOfGasException: // panic in consumeGas()
				panic(r)
			default:
				err = errors.Wrap(fmt.Errorf("%v", r), "VM run main addpkg panic: %v\n%s\n",
					r, m.String())
				return
			}
		}
	}()

	_, pv := m.RunMemPackage(memPkg, false)

	m2 := gno.NewMachineWithOptions(
		gno.MachineOptions{
			PkgPath:   "",
			Output:    buf,
			Store:     gnostore,
			Alloc:     gnostore.GetAllocator(),
			Context:   msgCtx,
			MaxCycles: vm.maxCycles,
			// GasMeter:  ctx.GasMeter(),
		})
	defer m2.Release()
	m2.SetActivePackage(pv)
	defer func() {
		if r := recover(); r != nil {
			switch r.(type) {
			case store.OutOfGasException: // panic in consumeGas()
				panic(r)
			default:
				err = errors.Wrap(fmt.Errorf("%v", r), "VM run main call panic: %v\n%s\n",
					r, m2.String())
				return
			}
		}
	}()
	m2.RunMain()
	res = buf.String()

	// Log the telemetry
	logTelemetry(
		m2.GasMeter.GasConsumed(),
		m2.Cycles,
		attribute.KeyValue{
			Key:   "operation",
			Value: attribute.StringValue("m_run"),
		},
	)

	return res, nil
}

// QueryFuncs returns public facing function signatures.
func (vm *VMKeeper) QueryFuncs(ctx sdk.Context, pkgPath string) (fsigs FunctionSignatures, err error) {
	store := vm.getGnoStore(ctx)
	// Ensure pkgPath is realm.
	if !gno.IsRealmPath(pkgPath) {
		err = ErrInvalidPkgPath(fmt.Sprintf(
			"package is not realm: %s", pkgPath))
		return nil, err
	}
	// Get Package.
	pv := store.GetPackage(pkgPath, false)
	if pv == nil {
		err = ErrInvalidPkgPath(fmt.Sprintf(
			"package not found: %s", pkgPath))
		return nil, err
	}
	// Iterate over public functions.
	pblock := pv.GetBlock(store)
	for _, tv := range pblock.Values {
		if tv.T.Kind() != gno.FuncKind {
			continue // must be function
		}
		fv := tv.GetFunc()
		if fv.IsMethod {
			continue // cannot be method
		}
		fname := string(fv.Name)
		first := fname[0:1]
		if strings.ToUpper(first) != first {
			continue // must be exposed
		}
		fsig := FunctionSignature{
			FuncName: fname,
		}
		ft := fv.Type.(*gno.FuncType)
		for _, param := range ft.Params {
			pname := string(param.Name)
			if pname == "" {
				pname = "_"
			}
			ptype := gno.BaseOf(param.Type).String()
			fsig.Params = append(fsig.Params,
				NamedType{Name: pname, Type: ptype},
			)
		}
		for _, result := range ft.Results {
			rname := string(result.Name)
			if rname == "" {
				rname = "_"
			}
			rtype := gno.BaseOf(result.Type).String()
			fsig.Results = append(fsig.Results,
				NamedType{Name: rname, Type: rtype},
			)
		}
		fsigs = append(fsigs, fsig)
	}
	return fsigs, nil
}

// QueryEval evaluates a gno expression (readonly, for ABCI queries).
// TODO: modify query protocol to allow MsgEval.
// TODO: then, rename to "Eval".
func (vm *VMKeeper) QueryEval(ctx sdk.Context, pkgPath string, expr string) (res string, err error) {
	alloc := gno.NewAllocator(maxAllocQuery)
	gnostore := vm.getGnoStore(ctx)
	pkgAddr := gno.DerivePkgAddr(pkgPath)
	// Get Package.
	pv := gnostore.GetPackage(pkgPath, false)
	if pv == nil {
		err = ErrInvalidPkgPath(fmt.Sprintf(
			"package not found: %s", pkgPath))
		return "", err
	}
	// Parse expression.
	xx, err := gno.ParseExpr(expr)
	if err != nil {
		return "", err
	}
	// Construct new machine.
	msgCtx := stdlibs.ExecContext{
		ChainID:   ctx.ChainID(),
		Height:    ctx.BlockHeight(),
		Timestamp: ctx.BlockTime().Unix(),
		// Msg:           msg,
		// OrigCaller:    caller,
		// OrigSend:      send,
		// OrigSendSpent: nil,
		OrigPkgAddr: pkgAddr.Bech32(),
		Banker:      NewSDKBanker(vm, ctx), // safe as long as ctx is a fork to be discarded.
		EventLogger: ctx.EventLogger(),
	}
	m := gno.NewMachineWithOptions(
		gno.MachineOptions{
			PkgPath:   pkgPath,
			Output:    os.Stdout, // XXX
			Store:     gnostore,
			Context:   msgCtx,
			Alloc:     alloc,
			MaxCycles: vm.maxCycles,
			// GasMeter:  ctx.GasMeter(),
		})
	defer m.Release()
	defer func() {
		if r := recover(); r != nil {
			switch r.(type) {
			case store.OutOfGasException: // panic in consumeGas()
				panic(r)
			default:
				err = errors.Wrap(fmt.Errorf("%v", r), "VM query eval panic: %v\n%s\n",
					r, m.String())
				return
			}
		}
	}()
	rtvs := m.Eval(xx)
	res = ""
	for i, rtv := range rtvs {
		res += rtv.String()
		if i < len(rtvs)-1 {
			res += "\n"
		}
	}
	return res, nil
}

// QueryEvalString evaluates a gno expression (readonly, for ABCI queries).
// The result is expected to be a single string (not a tuple).
// TODO: modify query protocol to allow MsgEval.
// TODO: then, rename to "EvalString".
func (vm *VMKeeper) QueryEvalString(ctx sdk.Context, pkgPath string, expr string) (res string, err error) {
	alloc := gno.NewAllocator(maxAllocQuery)
	gnostore := vm.getGnoStore(ctx)
	pkgAddr := gno.DerivePkgAddr(pkgPath)
	// Get Package.
	pv := gnostore.GetPackage(pkgPath, false)
	if pv == nil {
		err = ErrInvalidPkgPath(fmt.Sprintf(
			"package not found: %s", pkgPath))
		return "", err
	}
	// Parse expression.
	xx, err := gno.ParseExpr(expr)
	if err != nil {
		return "", err
	}
	// Construct new machine.
	msgCtx := stdlibs.ExecContext{
		ChainID:   ctx.ChainID(),
		Height:    ctx.BlockHeight(),
		Timestamp: ctx.BlockTime().Unix(),
		// Msg:           msg,
		// OrigCaller:    caller,
		// OrigSend:      jsend,
		// OrigSendSpent: nil,
		OrigPkgAddr: pkgAddr.Bech32(),
		Banker:      NewSDKBanker(vm, ctx), // safe as long as ctx is a fork to be discarded.
		EventLogger: ctx.EventLogger(),
	}
	m := gno.NewMachineWithOptions(
		gno.MachineOptions{
			PkgPath:   pkgPath,
			Output:    os.Stdout, // XXX
			Store:     gnostore,
			Context:   msgCtx,
			Alloc:     alloc,
			MaxCycles: vm.maxCycles,
			// GasMeter:  ctx.GasMeter(),
		})
	defer m.Release()
	defer func() {
		if r := recover(); r != nil {
			switch r.(type) {
			case store.OutOfGasException: // panic in consumeGas()
				panic(r)
			default:
				err = errors.Wrap(fmt.Errorf("%v", r), "VM query eval string panic: %v\n%s\n",
					r, m.String())
				return
			}
		}
	}()
	rtvs := m.Eval(xx)
	if len(rtvs) != 1 {
		return "", errors.New("expected 1 string result, got %d", len(rtvs))
	} else if rtvs[0].T.Kind() != gno.StringKind {
		return "", errors.New("expected 1 string result, got %v", rtvs[0].T.Kind())
	}
	res = rtvs[0].GetString()
	return res, nil
}

func (vm *VMKeeper) QueryFile(ctx sdk.Context, filepath string) (res string, err error) {
	store := vm.getGnoStore(ctx)
	dirpath, filename := std.SplitFilepath(filepath)
	if filename != "" {
		memFile := store.GetMemFile(dirpath, filename)
		if memFile == nil {
			return "", fmt.Errorf("file %q is not available", filepath) // TODO: XSS protection
		}
		return memFile.Body, nil
	} else {
		memPkg := store.GetMemPackage(dirpath)
		if memPkg == nil {
			return "", fmt.Errorf("package %q is not available", dirpath) // TODO: XSS protection
		}
		for i, memfile := range memPkg.Files {
			if i > 0 {
				res += "\n"
			}
			res += memfile.Name
		}
		return res, nil
	}
}

<<<<<<< HEAD
// logTelemetry logs the VM processing telemetry
func logTelemetry(
	gasUsed int64,
	cpuCycles int64,
	attributes ...attribute.KeyValue,
) {
	if !telemetry.MetricsEnabled() {
		return
	}

	// Record the operation frequency
	metrics.VMExecMsgFrequency.Add(
		context.Background(),
		1,
		metric.WithAttributes(attributes...),
	)

	// Record the CPU cycles
	metrics.VMCPUCycles.Record(
		context.Background(),
		cpuCycles,
		metric.WithAttributes(attributes...),
	)

	// Record the gas used
	metrics.VMGasUsed.Record(
		context.Background(),
		gasUsed,
		metric.WithAttributes(attributes...),
	)
=======
func (vm *VMKeeper) QueryMemPackage(ctx sdk.Context, pkgPath string) *std.MemPackage {
	store := vm.getGnoStore(ctx)
	return store.GetMemPackage(pkgPath)
}

func (vm *VMKeeper) QueryMemPackages(ctx sdk.Context) <-chan *std.MemPackage {
	store := vm.getGnoStore(ctx)
	return store.IterMemPackage()
>>>>>>> 15365655
}<|MERGE_RESOLUTION|>--- conflicted
+++ resolved
@@ -225,7 +225,7 @@
 
 	// Log the telemetry
 	logTelemetry(
-		m2.GasMeter.GasConsumed(),
+		0, //m2.GasMeter.GasConsumed(),
 		m2.Cycles,
 		attribute.KeyValue{
 			Key:   "operation",
@@ -333,7 +333,7 @@
 
 	// Log the telemetry
 	logTelemetry(
-		m.GasMeter.GasConsumed(),
+		0, //m.GasMeter.GasConsumed(),
 		m.Cycles,
 		attribute.KeyValue{
 			Key:   "operation",
@@ -453,7 +453,7 @@
 
 	// Log the telemetry
 	logTelemetry(
-		m2.GasMeter.GasConsumed(),
+		0, //m2.GasMeter.GasConsumed(),
 		m2.Cycles,
 		attribute.KeyValue{
 			Key:   "operation",
@@ -680,7 +680,6 @@
 	}
 }
 
-<<<<<<< HEAD
 // logTelemetry logs the VM processing telemetry
 func logTelemetry(
 	gasUsed int64,
@@ -711,7 +710,8 @@
 		gasUsed,
 		metric.WithAttributes(attributes...),
 	)
-=======
+}
+
 func (vm *VMKeeper) QueryMemPackage(ctx sdk.Context, pkgPath string) *std.MemPackage {
 	store := vm.getGnoStore(ctx)
 	return store.GetMemPackage(pkgPath)
@@ -720,5 +720,4 @@
 func (vm *VMKeeper) QueryMemPackages(ctx sdk.Context) <-chan *std.MemPackage {
 	store := vm.getGnoStore(ctx)
 	return store.IterMemPackage()
->>>>>>> 15365655
 }