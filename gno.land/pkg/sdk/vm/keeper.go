package vm

// TODO: move most of the logic in ROOT/gno.land/...

import (
	"bytes"
	"context"
	goerrors "errors"
	"fmt"
	"io"
	"iter"
	"log/slog"
	"path"
	"path/filepath"
	"regexp"
	"strings"
	"sync"
	"time"

	"github.com/gnolang/gno/gnovm/pkg/doc"
	gno "github.com/gnolang/gno/gnovm/pkg/gnolang"
	"github.com/gnolang/gno/gnovm/stdlibs"
	"github.com/gnolang/gno/tm2/pkg/crypto"
	"github.com/gnolang/gno/tm2/pkg/db/memdb"
	"github.com/gnolang/gno/tm2/pkg/errors"
	osm "github.com/gnolang/gno/tm2/pkg/os"
	"github.com/gnolang/gno/tm2/pkg/sdk"
	"github.com/gnolang/gno/tm2/pkg/std"
	"github.com/gnolang/gno/tm2/pkg/store"
	"github.com/gnolang/gno/tm2/pkg/store/dbadapter"
	"github.com/gnolang/gno/tm2/pkg/store/types"
	"github.com/gnolang/gno/tm2/pkg/telemetry"
	"github.com/gnolang/gno/tm2/pkg/telemetry/metrics"
	"go.opentelemetry.io/otel/attribute"
	"go.opentelemetry.io/otel/metric"
)

const (
	maxAllocTx    = 500_000_000
	maxAllocQuery = 1_500_000_000 // higher limit for queries
	maxGasQuery   = 3_000_000_000 // same as max block gas
)

// vm.VMKeeperI defines a module interface that supports Gno
// smart contracts programming (scripting).
type VMKeeperI interface {
	AddPackage(ctx sdk.Context, msg MsgAddPackage) error
	Call(ctx sdk.Context, msg MsgCall) (res string, err error)
	QueryEval(ctx sdk.Context, pkgPath string, expr string) (res string, err error)
	Run(ctx sdk.Context, msg MsgRun) (res string, err error)
	LoadStdlib(ctx sdk.Context, stdlibDir string)
	LoadStdlibCached(ctx sdk.Context, stdlibDir string)
	MakeGnoTransactionStore(ctx sdk.Context) sdk.Context
	CommitGnoTransactionStore(ctx sdk.Context)
	InitGenesis(ctx sdk.Context, data GenesisState)
}

var _ VMKeeperI = &VMKeeper{}

// VMKeeper holds all package code and store state.
type VMKeeper struct {
	// Needs to be explicitly set, like in the case of gnodev.
	Output io.Writer

	baseKey store.StoreKey
	iavlKey store.StoreKey
	acck    AccountKeeperI
	bank    BankKeeperI
	prmk    ParamsKeeperI

	// cached, the DeliverTx persistent state.
	gnoStore gno.Store
}

// NewVMKeeper returns a new VMKeeper.
// NOTE: prmk must be the root ParamsKeeper such that
// ExecContext.Params may set any module's parameter.
func NewVMKeeper(
	baseKey store.StoreKey,
	iavlKey store.StoreKey,
	acck AccountKeeperI,
	bank BankKeeperI,
	prmk ParamsKeeperI,
) *VMKeeper {
	vmk := &VMKeeper{
		baseKey: baseKey,
		iavlKey: iavlKey,
		acck:    acck,
		bank:    bank,
		prmk:    prmk,
	}

	return vmk
}

func (vm *VMKeeper) Initialize(
	logger *slog.Logger,
	ms store.MultiStore,
) {
	if vm.gnoStore != nil {
		panic("should not happen")
	}
	baseStore := ms.GetStore(vm.baseKey)
	iavlStore := ms.GetStore(vm.iavlKey)

	alloc := gno.NewAllocator(maxAllocTx)
	vm.gnoStore = gno.NewStore(alloc, baseStore, iavlStore)
	vm.gnoStore.SetNativeResolver(stdlibs.NativeResolver)

	if vm.gnoStore.NumMemPackages() > 0 {
		// for now, all mem packages must be re-run after reboot.
		// TODO remove this, and generally solve for in-mem garbage collection
		// and memory management across many objects/types/nodes/packages.
		start := time.Now()

		m2 := gno.NewMachineWithOptions(
			gno.MachineOptions{
				PkgPath: "",
				Output:  vm.Output,
				Store:   vm.gnoStore,
			})
		defer m2.Release()
		gno.DisableDebug()
		m2.PreprocessAllFilesAndSaveBlockNodes()
		gno.EnableDebug()

		logger.Debug("GnoVM packages preprocessed",
			"elapsed", time.Since(start))
	}
}

type stdlibCache struct {
	dir  string
	base store.Store
	iavl store.Store
	gno  gno.Store
}

var (
	cachedStdlibOnce sync.Once
	cachedStdlib     stdlibCache
)

// LoadStdlib loads the Gno standard library into the given store.
func (vm *VMKeeper) LoadStdlibCached(ctx sdk.Context, stdlibDir string) {
	cachedStdlibOnce.Do(func() {
		cachedStdlib = stdlibCache{
			dir:  stdlibDir,
			base: dbadapter.StoreConstructor(memdb.NewMemDB(), types.StoreOptions{}),
			iavl: dbadapter.StoreConstructor(memdb.NewMemDB(), types.StoreOptions{}),
		}

		gs := gno.NewStore(nil, cachedStdlib.base, cachedStdlib.iavl)
		gs.SetNativeResolver(stdlibs.NativeResolver)
		loadStdlib(gs, stdlibDir)
		cachedStdlib.gno = gs
	})

	if stdlibDir != cachedStdlib.dir {
		panic(fmt.Sprintf(
			"cannot load cached stdlib: cached stdlib is in dir %q; wanted to load stdlib in dir %q",
			cachedStdlib.dir, stdlibDir))
	}

	gs := vm.getGnoTransactionStore(ctx)
	gno.CopyFromCachedStore(gs, cachedStdlib.gno, cachedStdlib.base, cachedStdlib.iavl)
}

// LoadStdlib loads the Gno standard library into the given store.
func (vm *VMKeeper) LoadStdlib(ctx sdk.Context, stdlibDir string) {
	gs := vm.getGnoTransactionStore(ctx)
	loadStdlib(gs, stdlibDir)
}

func loadStdlib(store gno.Store, stdlibDir string) {
	stdlibInitList := stdlibs.InitOrder()
	for _, lib := range stdlibInitList {
		parts := strings.Split(lib, "/")
		if len(parts) > 0 && parts[0] == "testing" {
			// XXX: testing and sub testing packages are skipped for
			// now while it uses testing-only packages
			// like fmt and encoding/json
			continue
		}

		loadStdlibPackage(lib, stdlibDir, store)
	}
}

func loadStdlibPackage(pkgPath, stdlibDir string, store gno.Store) {
	stdlibPath := filepath.Join(stdlibDir, pkgPath)
	if !osm.DirExists(stdlibPath) {
		// does not exist.
		panic(fmt.Errorf("failed loading stdlib %q: does not exist", pkgPath))
	}
	memPkg, err := gno.ReadMemPackage(stdlibPath, pkgPath)
	if err != nil {
		// no gno files are present
		panic(fmt.Errorf("failed loading stdlib %q: %w", pkgPath, err))
	}

	m := gno.NewMachineWithOptions(gno.MachineOptions{
		// XXX: gno.land, vm.domain, other?
		PkgPath: "gno.land/r/stdlibs/" + pkgPath,
		// PkgPath: pkgPath, XXX why?
		Store: store,
	})
	defer m.Release()
	m.RunMemPackage(memPkg, true)
}

type gnoStoreContextKeyType struct{}

var gnoStoreContextKey gnoStoreContextKeyType

func (vm *VMKeeper) newGnoTransactionStore(ctx sdk.Context) gno.TransactionStore {
	base := ctx.Store(vm.baseKey)
	iavl := ctx.Store(vm.iavlKey)
	gasMeter := ctx.GasMeter()

	return vm.gnoStore.BeginTransaction(base, iavl, gasMeter)
}

func (vm *VMKeeper) MakeGnoTransactionStore(ctx sdk.Context) sdk.Context {
	return ctx.WithValue(gnoStoreContextKey, vm.newGnoTransactionStore(ctx))
}

func (vm *VMKeeper) CommitGnoTransactionStore(ctx sdk.Context) {
	vm.getGnoTransactionStore(ctx).Write()
}

func (vm *VMKeeper) getGnoTransactionStore(ctx sdk.Context) gno.TransactionStore {
	txStore := ctx.Value(gnoStoreContextKey).(gno.TransactionStore)
	txStore.ClearObjectCache()
	return txStore
}

// Namespace can be either a user or crypto address.
var reNamespace = regexp.MustCompile(`^[a-zA-Z0-9.-]+\.[a-zA-Z]{2,}/(?:r|p)/([\.~_a-zA-Z0-9]+)`)

// checkNamespacePermission check if the user as given has correct permssion to on the given pkg path
func (vm *VMKeeper) checkNamespacePermission(ctx sdk.Context, creator crypto.Address, pkgPath string) error {
	sysNamesPkg := vm.getSysNamesPkgParam(ctx)
	if sysNamesPkg == "" {
		return nil
	}
	chainDomain := vm.getChainDomainParam(ctx)

	store := vm.getGnoTransactionStore(ctx)

	if !strings.HasPrefix(pkgPath, chainDomain+"/") {
		return ErrInvalidPkgPath(pkgPath) // no match
	}

	match := reNamespace.FindStringSubmatch(pkgPath)
	switch len(match) {
	case 0:
		return ErrInvalidPkgPath(pkgPath) // no match
	case 2: // ok
	default:
		panic("invalid pattern while matching pkgpath")
	}
	namespace := match[1]

	// if `sysUsersPkg` does not exist -> skip validation.
	usersPkg := store.GetPackage(sysNamesPkg, false)
	if usersPkg == nil {
		return nil
	}

	// Parse and run the files, construct *PV.
	msgCtx := stdlibs.ExecContext{
		ChainID:         ctx.ChainID(),
		ChainDomain:     chainDomain,
		Height:          ctx.BlockHeight(),
		Timestamp:       ctx.BlockTime().Unix(),
		OriginCaller:    creator.Bech32(),
		OriginSendSpent: new(std.Coins),
		// XXX: should we remove the banker ?
		Banker:      NewSDKBanker(vm, ctx),
		Params:      NewSDKParams(vm.prmk, ctx),
		EventLogger: ctx.EventLogger(),
	}

	m := gno.NewMachineWithOptions(
		gno.MachineOptions{
			PkgPath:  "",
			Output:   vm.Output,
			Store:    store,
			Context:  msgCtx,
			Alloc:    store.GetAllocator(),
			GasMeter: ctx.GasMeter(),
		})
	defer m.Release()

	// call sysNamesPkg.IsAuthorizedAddressForName("<user>")
	// We only need to check by name here, as addresses have already been checked
	mpv := gno.NewPackageNode("main", "main", nil).NewPackage()
	m.SetActivePackage(mpv)
	m.RunDeclaration(gno.ImportD("names", sysNamesPkg))
	x := gno.Call(
		gno.Sel(gno.Nx("names"), "IsAuthorizedAddressForNamespace"),
		gno.Str(creator.String()),
		gno.Str(namespace),
	)

	ret := m.Eval(x)
	if len(ret) == 0 {
		panic("call: invalid response length")
	}

	useraddress := ret[0]
	if useraddress.T.Kind() != gno.BoolKind {
		panic("call: invalid response kind")
	}

	if isAuthorized := useraddress.GetBool(); !isAuthorized {
		return ErrUnauthorizedUser(
			fmt.Sprintf("%s is not authorized to deploy packages to namespace `%s`",
				creator.String(),
				namespace,
			))
	}

	return nil
}

// AddPackage adds a package with given fileset.
func (vm *VMKeeper) AddPackage(ctx sdk.Context, msg MsgAddPackage) (err error) {
	creator := msg.Creator
	pkgPath := msg.Package.Path
	memPkg := msg.Package
	deposit := msg.Deposit
	gnostore := vm.getGnoTransactionStore(ctx)
	chainDomain := vm.getChainDomainParam(ctx)

	// Validate arguments.
	if creator.IsZero() {
		return std.ErrInvalidAddress("missing creator address")
	}
	creatorAcc := vm.acck.GetAccount(ctx, creator)
	if creatorAcc == nil {
		return std.ErrUnknownAddress(fmt.Sprintf("account %s does not exist, it must receive coins to be created", creator))
	}
	if err := gno.ValidateMemPackage(msg.Package); err != nil {
		return ErrInvalidPkgPath(err.Error())
	}
	if !strings.HasPrefix(pkgPath, chainDomain+"/") {
		return ErrInvalidPkgPath("invalid domain: " + pkgPath)
	}
	if pv := gnostore.GetPackage(pkgPath, false); pv != nil {
		return ErrPkgAlreadyExists("package already exists: " + pkgPath)
	}
	if !gno.IsRealmPath(pkgPath) && !gno.IsPPackagePath(pkgPath) {
		return ErrInvalidPkgPath("package path must be valid realm or p package path")
	}
	if strings.HasSuffix(pkgPath, "_test") || strings.HasSuffix(pkgPath, "_filetest") {
		return ErrInvalidPkgPath("package path must not end with _test or _filetest")
	}
	if gno.ReGnoRunPath.MatchString(pkgPath) {
		return ErrInvalidPkgPath("reserved package name: " + pkgPath)
	}

	// Validate Gno syntax and type check.
<<<<<<< HEAD
	_, _, _, _, _, err = gno.TypeCheckMemPackage(memPkg, gnostore)
=======
	_, _, err = gno.TypeCheckMemPackage(memPkg, gnostore, gno.ParseModeProduction)
>>>>>>> f6b72554
	if err != nil {
		return ErrTypeCheck(err)
	}

	// Pay deposit from creator.
	pkgAddr := gno.DerivePkgCryptoAddr(pkgPath)

	// TODO: ACLs.
	// - if r/system/names does not exists -> skip validation.
	// - loads r/system/names data state.
	if err := vm.checkNamespacePermission(ctx, creator, pkgPath); err != nil {
		return err
	}

	err = vm.bank.SendCoins(ctx, creator, pkgAddr, deposit)
	if err != nil {
		return err
	}

	// Parse and run the files, construct *PV.
	msgCtx := stdlibs.ExecContext{
		ChainID:         ctx.ChainID(),
		ChainDomain:     chainDomain,
		Height:          ctx.BlockHeight(),
		Timestamp:       ctx.BlockTime().Unix(),
		OriginCaller:    creator.Bech32(),
		OriginSend:      deposit,
		OriginSendSpent: new(std.Coins),
		Banker:          NewSDKBanker(vm, ctx),
		Params:          NewSDKParams(vm.prmk, ctx),
		EventLogger:     ctx.EventLogger(),
	}
	// Parse and run the files, construct *PV.
	m2 := gno.NewMachineWithOptions(
		gno.MachineOptions{
			PkgPath:  "",
			Output:   vm.Output,
			Store:    gnostore,
			Alloc:    gnostore.GetAllocator(),
			Context:  msgCtx,
			GasMeter: ctx.GasMeter(),
		})
	defer m2.Release()
	defer doRecover(m2, &err)
	m2.RunMemPackage(memPkg, true)

	// Log the telemetry
	logTelemetry(
		m2.GasMeter.GasConsumed(),
		m2.Cycles,
		attribute.KeyValue{
			Key:   "operation",
			Value: attribute.StringValue("m_addpkg"),
		},
	)

	return nil
}

// Call calls a public Gno function (for delivertx).
func (vm *VMKeeper) Call(ctx sdk.Context, msg MsgCall) (res string, err error) {
	pkgPath := msg.PkgPath // to import
	fnc := msg.Func
	gnostore := vm.getGnoTransactionStore(ctx)
	// Get the package and function type.
	pv := gnostore.GetPackage(pkgPath, false)
	pl := gno.PackageNodeLocation(pkgPath)
	pn := gnostore.GetBlockNode(pl).(*gno.PackageNode)
	ft := pn.GetStaticTypeOf(gnostore, gno.Name(fnc)).(*gno.FuncType)
	// Make main Package with imports.
	mpn := gno.NewPackageNode("main", "", nil)
	mpn.Define("pkg", gno.TypedValue{T: &gno.PackageType{}, V: pv})
	mpv := mpn.NewPackage()
	// Parse expression.
	argslist := ""
	for i := range msg.Args {
		if i > 0 {
			argslist += ","
		}
		argslist += fmt.Sprintf("arg%d", i)
	}
	expr := fmt.Sprintf(`cross(pkg.%s)(%s)`, fnc, argslist)
	xn := gno.MustParseExpr(expr)
	// Send send-coins to pkg from caller.
	pkgAddr := gno.DerivePkgCryptoAddr(pkgPath)
	caller := msg.Caller
	send := msg.Send
	err = vm.bank.SendCoins(ctx, caller, pkgAddr, send)
	if err != nil {
		return "", err
	}
	// Convert Args to gno values.
	cx := xn.(*gno.CallExpr)
	if cx.Varg {
		panic("variadic calls not yet supported")
	}
	if len(msg.Args) != len(ft.Params) {
		panic(fmt.Sprintf("wrong number of arguments in call to %s: want %d got %d", fnc, len(ft.Params), len(msg.Args)))
	}
	for i, arg := range msg.Args {
		argType := ft.Params[i].Type
		atv := convertArgToGno(arg, argType)
		cx.Args[i] = &gno.ConstExpr{
			TypedValue: atv,
		}
	}
	// Make context.
	// NOTE: if this is too expensive,
	// could it be safely partially memoized?
	chainDomain := vm.getChainDomainParam(ctx)
	msgCtx := stdlibs.ExecContext{
		ChainID:         ctx.ChainID(),
		ChainDomain:     chainDomain,
		Height:          ctx.BlockHeight(),
		Timestamp:       ctx.BlockTime().Unix(),
		OriginCaller:    caller.Bech32(),
		OriginSend:      send,
		OriginSendSpent: new(std.Coins),
		Banker:          NewSDKBanker(vm, ctx),
		Params:          NewSDKParams(vm.prmk, ctx),
		EventLogger:     ctx.EventLogger(),
	}
	// Construct machine and evaluate.
	m := gno.NewMachineWithOptions(
		gno.MachineOptions{
			PkgPath:  "",
			Output:   vm.Output,
			Store:    gnostore,
			Context:  msgCtx,
			Alloc:    gnostore.GetAllocator(),
			GasMeter: ctx.GasMeter(),
		})
	defer m.Release()
	m.SetActivePackage(mpv)
	defer doRecover(m, &err)
	rtvs := m.Eval(xn)
	for i, rtv := range rtvs {
		res = res + rtv.String()
		if i < len(rtvs)-1 {
			res += "\n"
		}
	}

	// Log the telemetry
	logTelemetry(
		m.GasMeter.GasConsumed(),
		m.Cycles,
		attribute.KeyValue{
			Key:   "operation",
			Value: attribute.StringValue("m_call"),
		},
	)

	res += "\n\n" // use `\n\n` as separator to separate results for single tx with multi msgs

	return res, nil
	// TODO pay for gas? TODO see context?
}

func doRecover(m *gno.Machine, e *error) {
	r := recover()

	// On normal transaction execution, out of gas panics are handled in the
	// BaseApp, so repanic here.
	const repanicOutOfGas = true
	doRecoverInternal(m, e, r, repanicOutOfGas)
}

func doRecoverQuery(m *gno.Machine, e *error) {
	r := recover()
	const repanicOutOfGas = false
	doRecoverInternal(m, e, r, repanicOutOfGas)
}

func doRecoverInternal(m *gno.Machine, e *error, r any, repanicOutOfGas bool) {
	if r == nil {
		return
	}
	if err, ok := r.(error); ok {
		var oog types.OutOfGasError
		if goerrors.As(err, &oog) {
			if repanicOutOfGas {
				panic(oog)
			}
			*e = oog
			return
		}
		var up gno.UnhandledPanicError
		if goerrors.As(err, &up) {
			// Common unhandled panic error, skip machine state.
			*e = errors.Wrapf(
				errors.New(up.Descriptor),
				"VM panic: %s\nStacktrace:\n%s\n",
				up.Descriptor, m.ExceptionStacktrace(),
			)
			return
		}
	}
	*e = errors.Wrapf(
		fmt.Errorf("%v", r),
		"VM panic: %v\nMachine State:%s\nStacktrace:\n%s\n",
		r, m.String(), m.Stacktrace().String(),
	)
}

// Run executes arbitrary Gno code in the context of the caller's realm.
func (vm *VMKeeper) Run(ctx sdk.Context, msg MsgRun) (res string, err error) {
	caller := msg.Caller
	pkgAddr := caller
	gnostore := vm.getGnoTransactionStore(ctx)
	send := msg.Send
	memPkg := msg.Package
	chainDomain := vm.getChainDomainParam(ctx)

	// coerce path to right one.
	// the path in the message must be "" or the following path.
	// this is already checked in MsgRun.ValidateBasic
	memPkg.Path = chainDomain + "/r/" + msg.Caller.String() + "/run"

	// Validate arguments.
	callerAcc := vm.acck.GetAccount(ctx, caller)
	if callerAcc == nil {
		return "", std.ErrUnknownAddress(fmt.Sprintf("account %s does not exist, it must receive coins to be created", caller))
	}
	if err := gno.ValidateMemPackage(msg.Package); err != nil {
		return "", ErrInvalidPkgPath(err.Error())
	}

	// Validate Gno syntax and type check.
<<<<<<< HEAD
	_, _, _, _, _, err = gno.TypeCheckMemPackage(memPkg, gnostore)
=======
	_, _, err = gno.TypeCheckMemPackage(memPkg, gnostore, gno.ParseModeProduction)
>>>>>>> f6b72554
	if err != nil {
		return "", ErrTypeCheck(err)
	}

	// Send send-coins to pkg from caller.
	err = vm.bank.SendCoins(ctx, caller, pkgAddr, send)
	if err != nil {
		return "", err
	}

	// Parse and run the files, construct *PV.
	msgCtx := stdlibs.ExecContext{
		ChainID:         ctx.ChainID(),
		ChainDomain:     chainDomain,
		Height:          ctx.BlockHeight(),
		Timestamp:       ctx.BlockTime().Unix(),
		OriginCaller:    caller.Bech32(),
		OriginSend:      send,
		OriginSendSpent: new(std.Coins),
		Banker:          NewSDKBanker(vm, ctx),
		Params:          NewSDKParams(vm.prmk, ctx),
		EventLogger:     ctx.EventLogger(),
	}

	buf := new(bytes.Buffer)
	output := io.Writer(buf)

	// Run as self-executing closure to have own function for doRecover / m.Release defers.
	pv := func() *gno.PackageValue {
		// Parse and run the files, construct *PV.
		if vm.Output != nil {
			output = io.MultiWriter(buf, vm.Output)
		}
		m := gno.NewMachineWithOptions(
			gno.MachineOptions{
				PkgPath:  "",
				Output:   output,
				Store:    gnostore,
				Alloc:    gnostore.GetAllocator(),
				Context:  msgCtx,
				GasMeter: ctx.GasMeter(),
			})
		defer m.Release()
		defer doRecover(m, &err)

		_, pv := m.RunMemPackage(memPkg, false)
		return pv
	}()
	if err != nil {
		// handle any errors happened within pv generation.
		return
	}

	m2 := gno.NewMachineWithOptions(
		gno.MachineOptions{
			PkgPath:  "",
			Output:   output,
			Store:    gnostore,
			Alloc:    gnostore.GetAllocator(),
			Context:  msgCtx,
			GasMeter: ctx.GasMeter(),
		})
	defer m2.Release()
	m2.SetActivePackage(pv)
	defer doRecover(m2, &err)
	m2.RunMain()
	res = buf.String()

	// Log the telemetry
	logTelemetry(
		m2.GasMeter.GasConsumed(),
		m2.Cycles,
		attribute.KeyValue{
			Key:   "operation",
			Value: attribute.StringValue("m_run"),
		},
	)

	return res, nil
}

var reUserNamespace = regexp.MustCompile(`^[~_a-zA-Z0-9/]+$`)

// QueryPaths returns public facing function signatures.
// XXX: Implement pagination
func (vm *VMKeeper) QueryPaths(ctx sdk.Context, target string, limit int) ([]string, error) {
	if limit < 0 {
		return nil, errors.New("cannot have negative limit value")
	}

	// Determine effective limit to return
	store := vm.newGnoTransactionStore(ctx) // throwaway (never committed)

	// Handle case where no name is specified (general prefix lookup)
	if !strings.HasPrefix(target, "@") {
		return collectWithLimit(store.FindPathsByPrefix(target), limit), nil
	}

	// Extract name and sub-subPrefix from target
	name, subPrefix, hasSubPrefix := strings.Cut(target[1:], "/")
	if !reUserNamespace.MatchString(name) {
		return nil, errors.New("invalid username format")
	}

	// Handle reserved name
	if name == "stdlibs" || name == "std" {
		// XXX: Keep it simple here for now. If we have more reserved names at
		// some point, we should consider centralizing it somewhere.
		path := path.Join("_", subPrefix)
		return collectWithLimit(store.FindPathsByPrefix(path), limit), nil
	}
	// Lookup for both `/r` & `/p` paths of the namespace
	ctxDomain := vm.getChainDomainParam(ctx)
	rpath := path.Join(ctxDomain, "r", name, subPrefix)
	ppath := path.Join(ctxDomain, "p", name, subPrefix)

	// Add trailing slash if no subname is specified
	if !hasSubPrefix {
		rpath += "/"
		ppath += "/"
	}

	// Collect both paths
	return collectWithLimit(joinIters(
		store.FindPathsByPrefix(ppath),
		store.FindPathsByPrefix(rpath),
	), limit), nil
}

// joinIters joins the given iterators in a single iterator.
func joinIters[T any](seqs ...iter.Seq[T]) iter.Seq[T] {
	return func(yield func(T) bool) {
		for _, seq := range seqs {
			for v := range seq {
				if !yield(v) {
					return
				}
			}
		}
	}
}

// like slices.Collect, but limits the slice size to the given limit.
func collectWithLimit[T any](seq iter.Seq[T], limit int) []T {
	s := []T{}
	for v := range seq {
		s = append(s, v)
		if len(s) >= limit {
			return s
		}
	}
	return s
}

// QueryFuncs returns public facing function signatures.
func (vm *VMKeeper) QueryFuncs(ctx sdk.Context, pkgPath string) (fsigs FunctionSignatures, err error) {
	store := vm.newGnoTransactionStore(ctx) // throwaway (never committed)
	// Ensure pkgPath is realm.
	if !gno.IsRealmPath(pkgPath) {
		err = ErrInvalidPkgPath(fmt.Sprintf(
			"package is not realm: %s", pkgPath))
		return nil, err
	}
	// Get Package.
	pv := store.GetPackage(pkgPath, false)
	if pv == nil {
		err = ErrInvalidPkgPath(fmt.Sprintf(
			"package not found: %s", pkgPath))
		return nil, err
	}
	// Iterate over public functions.
	pblock := pv.GetBlock(store)
	for _, tv := range pblock.Values {
		if tv.T.Kind() != gno.FuncKind {
			continue // must be function
		}
		fv := tv.GetFunc()
		if fv.IsMethod {
			continue // cannot be method
		}
		fname := string(fv.Name)
		first := fname[0:1]
		if strings.ToUpper(first) != first {
			continue // must be exposed
		}
		fsig := FunctionSignature{
			FuncName: fname,
		}
		ft := fv.Type.(*gno.FuncType)
		for _, param := range ft.Params {
			pname := string(param.Name)
			if pname == "" {
				pname = "_"
			}
			ptype := gno.BaseOf(param.Type).String()
			fsig.Params = append(fsig.Params,
				NamedType{Name: pname, Type: ptype},
			)
		}
		for _, result := range ft.Results {
			rname := string(result.Name)
			if rname == "" {
				rname = "_"
			}
			rtype := gno.BaseOf(result.Type).String()
			fsig.Results = append(fsig.Results,
				NamedType{Name: rname, Type: rtype},
			)
		}
		fsigs = append(fsigs, fsig)
	}
	return fsigs, nil
}

// QueryEval evaluates a gno expression (readonly, for ABCI queries).
func (vm *VMKeeper) QueryEval(ctx sdk.Context, pkgPath string, expr string) (res string, err error) {
	rtvs, err := vm.queryEvalInternal(ctx, pkgPath, expr)
	if err != nil {
		return "", err
	}
	res = ""
	for i, rtv := range rtvs {
		res += rtv.String()
		if i < len(rtvs)-1 {
			res += "\n"
		}
	}
	return res, nil
}

// QueryEvalString evaluates a gno expression (readonly, for ABCI queries).
// The result is expected to be a single string (not a tuple).
func (vm *VMKeeper) QueryEvalString(ctx sdk.Context, pkgPath string, expr string) (res string, err error) {
	rtvs, err := vm.queryEvalInternal(ctx, pkgPath, expr)
	if err != nil {
		return "", err
	}
	if len(rtvs) != 1 {
		return "", errors.New("expected 1 string result, got %d", len(rtvs))
	} else if rtvs[0].T.Kind() != gno.StringKind {
		return "", errors.New("expected 1 string result, got %v", rtvs[0].T.Kind())
	}
	res = rtvs[0].GetString()
	return res, nil
}

func (vm *VMKeeper) queryEvalInternal(ctx sdk.Context, pkgPath string, expr string) (rtvs []gno.TypedValue, err error) {
	ctx = ctx.WithGasMeter(store.NewGasMeter(maxGasQuery))
	alloc := gno.NewAllocator(maxAllocQuery)
	gnostore := vm.newGnoTransactionStore(ctx) // throwaway (never committed)
	// Get Package.
	pv := gnostore.GetPackage(pkgPath, false)
	if pv == nil {
		err = ErrInvalidPkgPath(fmt.Sprintf(
			"package not found: %s", pkgPath))
		return nil, err
	}
	// Parse expression.
	xx, err := gno.ParseExpr(expr)
	if err != nil {
		return nil, err
	}
	// Construct new machine.
	chainDomain := vm.getChainDomainParam(ctx)
	msgCtx := stdlibs.ExecContext{
		ChainID:     ctx.ChainID(),
		ChainDomain: chainDomain,
		Height:      ctx.BlockHeight(),
		Timestamp:   ctx.BlockTime().Unix(),
		// OrigCaller:    caller,
		// OrigSend:      send,
		// OrigSendSpent: nil,
		Banker:      NewSDKBanker(vm, ctx), // safe as long as ctx is a fork to be discarded.
		Params:      NewSDKParams(vm.prmk, ctx),
		EventLogger: ctx.EventLogger(),
	}
	m := gno.NewMachineWithOptions(
		gno.MachineOptions{
			PkgPath:  pkgPath,
			Output:   vm.Output,
			Store:    gnostore,
			Context:  msgCtx,
			Alloc:    alloc,
			GasMeter: ctx.GasMeter(),
		})
	defer m.Release()
	defer doRecoverQuery(m, &err)
	return m.Eval(xx), err
}

func (vm *VMKeeper) QueryFile(ctx sdk.Context, filepath string) (res string, err error) {
	store := vm.newGnoTransactionStore(ctx) // throwaway (never committed)
	dirpath, filename := std.SplitFilepath(filepath)
	if filename != "" {
		memFile := store.GetMemFile(dirpath, filename)
		if memFile == nil {
			return "", fmt.Errorf("file %q is not available", filepath) // TODO: XSS protection
		}
		return memFile.Body, nil
	} else {
		memPkg := store.GetMemPackage(dirpath)
		if memPkg == nil {
			return "", fmt.Errorf("package %q is not available", dirpath) // TODO: XSS protection
		}
		for i, memfile := range memPkg.Files {
			if i > 0 {
				res += "\n"
			}
			res += memfile.Name
		}
		return res, nil
	}
}

func (vm *VMKeeper) QueryDoc(ctx sdk.Context, pkgPath string) (*doc.JSONDocumentation, error) {
	store := vm.newGnoTransactionStore(ctx) // throwaway (never committed)

	memPkg := store.GetMemPackage(pkgPath)
	if memPkg == nil {
		err := ErrInvalidPkgPath(fmt.Sprintf(
			"package not found: %s", pkgPath))
		return nil, err
	}
	d, err := doc.NewDocumentableFromMemPkg(memPkg, true, "", "")
	if err != nil {
		return nil, err
	}
	return d.WriteJSONDocumentation()
}

// logTelemetry logs the VM processing telemetry
func logTelemetry(
	gasUsed int64,
	cpuCycles int64,
	attributes ...attribute.KeyValue,
) {
	if !telemetry.MetricsEnabled() {
		return
	}

	// Record the operation frequency
	metrics.VMExecMsgFrequency.Add(
		context.Background(),
		1,
		metric.WithAttributes(attributes...),
	)

	// Record the CPU cycles
	metrics.VMCPUCycles.Record(
		context.Background(),
		cpuCycles,
		metric.WithAttributes(attributes...),
	)

	// Record the gas used
	metrics.VMGasUsed.Record(
		context.Background(),
		gasUsed,
		metric.WithAttributes(attributes...),
	)
}<|MERGE_RESOLUTION|>--- conflicted
+++ resolved
@@ -362,11 +362,7 @@
 	}
 
 	// Validate Gno syntax and type check.
-<<<<<<< HEAD
-	_, _, _, _, _, err = gno.TypeCheckMemPackage(memPkg, gnostore)
-=======
-	_, _, err = gno.TypeCheckMemPackage(memPkg, gnostore, gno.ParseModeProduction)
->>>>>>> f6b72554
+	_, err = gno.TypeCheckMemPackage(memPkg, gnostore, true)
 	if err != nil {
 		return ErrTypeCheck(err)
 	}
@@ -596,11 +592,7 @@
 	}
 
 	// Validate Gno syntax and type check.
-<<<<<<< HEAD
-	_, _, _, _, _, err = gno.TypeCheckMemPackage(memPkg, gnostore)
-=======
-	_, _, err = gno.TypeCheckMemPackage(memPkg, gnostore, gno.ParseModeProduction)
->>>>>>> f6b72554
+	_, err = gno.TypeCheckMemPackage(memPkg, gnostore, true)
 	if err != nil {
 		return "", ErrTypeCheck(err)
 	}
