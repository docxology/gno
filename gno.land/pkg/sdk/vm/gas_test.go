--- conflicted
+++ resolved
@@ -70,13 +70,8 @@
 
 	assert.True(t, res.IsOK())
 
-<<<<<<< HEAD
-	// NOTE: let's try to keep this bellow 150_000 :)
-	assert.Equal(t, int64(140_357), gasDeliver)
-=======
 	// NOTE: let's try to keep this below 150_000 :)
 	assert.Equal(t, int64(140_909), gasDeliver)
->>>>>>> 9272855f
 }
 
 // Enough gas for a failed transaction.
