package gnoclient

import (
	"github.com/gnolang/gno/gno.land/pkg/sdk/vm"
	"github.com/gnolang/gno/gnovm/pkg/transpiler"
	"github.com/gnolang/gno/tm2/pkg/amino"
	ctypes "github.com/gnolang/gno/tm2/pkg/bft/rpc/core/types"
	"github.com/gnolang/gno/tm2/pkg/crypto"
	"github.com/gnolang/gno/tm2/pkg/errors"
	"github.com/gnolang/gno/tm2/pkg/sdk/bank"
	"github.com/gnolang/gno/tm2/pkg/std"
)

var (
	ErrEmptyPackage      = errors.New("empty package to run")
	ErrEmptyPkgPath      = errors.New("empty pkg path")
	ErrEmptyFuncName     = errors.New("empty function name")
	ErrInvalidGasWanted  = errors.New("invalid gas wanted")
	ErrInvalidGasFee     = errors.New("invalid gas fee")
	ErrMissingSigner     = errors.New("missing Signer")
	ErrMissingRPCClient  = errors.New("missing RPCClient")
	ErrInvalidToAddress  = errors.New("invalid send to address")
	ErrInvalidSendAmount = errors.New("invalid send amount")
)

type BaseTxCfg struct {
	GasFee         string // Gas fee
	GasWanted      int64  // Gas wanted
	AccountNumber  uint64 // Account number
	SequenceNumber uint64 // Sequence number
	Memo           string // Memo
}

// MsgCall - syntax sugar for vm.MsgCall
type MsgCall struct {
	PkgPath  string   // Package path
	FuncName string   // Function name
	Args     []string // Function arguments
	Send     string   // Send amount
}

// MsgSend - syntax sugar for bank.MsgSend minus fields in BaseTxCfg
type MsgSend struct {
	ToAddress crypto.Address // Send to address
	Send      string         // Send amount
}

// MsgRun - syntax sugar for vm.MsgRun
type MsgRun struct {
	Package *std.MemPackage // Package to run
	Send    string          // Send amount
}

// Call executes a one or more MsgCall calls on the blockchain.
func (c *Client) Call(cfg BaseTxCfg, msgs ...MsgCall) (*ctypes.ResultBroadcastTxCommit, error) {
	// Validate required client fields.
	if err := c.validateSigner(); err != nil {
		return nil, err
	}
	if err := c.validateRPCClient(); err != nil {
		return nil, err
	}

	// Validate base transaction config
	if err := cfg.validateBaseTxConfig(); err != nil {
		return nil, err
	}

	// Parse MsgCall slice
	vmMsgs := make([]std.Msg, 0, len(msgs))
	for _, msg := range msgs {
		// Validate MsgCall fields
		if err := msg.validateMsgCall(); err != nil {
			return nil, err
		}

		// Parse send coins
		send, err := std.ParseCoins(msg.Send)
		if err != nil {
			return nil, err
		}

		// Unwrap syntax sugar to vm.MsgCall slice
		vmMsgs = append(vmMsgs, std.Msg(vm.MsgCall{
			Caller:  c.Signer.Info().GetAddress(),
			PkgPath: msg.PkgPath,
			Func:    msg.FuncName,
			Args:    msg.Args,
			Send:    send,
		}))
	}

	// Parse gas fee
	gasFeeCoins, err := std.ParseCoin(cfg.GasFee)
	if err != nil {
		return nil, err
	}

	// Pack transaction
	tx := std.Tx{
		Msgs:       vmMsgs,
		Fee:        std.NewFee(cfg.GasWanted, gasFeeCoins),
		Signatures: nil,
		Memo:       cfg.Memo,
	}

	return c.signAndBroadcastTxCommit(tx, cfg.AccountNumber, cfg.SequenceNumber)
}

// Run executes a one or more MsgRun calls on the blockchain.
func (c *Client) Run(cfg BaseTxCfg, msgs ...MsgRun) (*ctypes.ResultBroadcastTxCommit, error) {
	// Validate required client fields.
	if err := c.validateSigner(); err != nil {
		return nil, err
	}
	if err := c.validateRPCClient(); err != nil {
		return nil, err
	}

	// Validate base transaction config
	if err := cfg.validateBaseTxConfig(); err != nil {
		return nil, err
	}

	// Parse MsgRun slice
	vmMsgs := make([]std.Msg, 0, len(msgs))
	for _, msg := range msgs {
		// Validate MsgCall fields
		if err := msg.validateMsgRun(); err != nil {
			return nil, err
		}

		// Parse send coins
		send, err := std.ParseCoins(msg.Send)
		if err != nil {
			return nil, err
		}

		caller := c.Signer.Info().GetAddress()

		// Precompile and validate Gno syntax
		if err = gno.PrecompileAndCheckMempkg(msg.Package); err != nil {
			return nil, err
		}

		msg.Package.Name = "main"
		msg.Package.Path = ""

		// Unwrap syntax sugar to vm.MsgCall slice
		vmMsgs = append(vmMsgs, std.Msg(vm.MsgRun{
			Caller:  caller,
			Package: msg.Package,
			Send:    send,
		}))
	}

	// Parse gas fee
	gasFeeCoins, err := std.ParseCoin(cfg.GasFee)
	if err != nil {
		return nil, err
	}

	// Pack transaction
	tx := std.Tx{
		Msgs:       vmMsgs,
		Fee:        std.NewFee(cfg.GasWanted, gasFeeCoins),
		Signatures: nil,
		Memo:       cfg.Memo,
	}

	return c.signAndBroadcastTxCommit(tx, cfg.AccountNumber, cfg.SequenceNumber)
}

// Send currency to an account on the blockchain.
func (c *Client) Send(cfg BaseTxCfg, msgs ...MsgSend) (*ctypes.ResultBroadcastTxCommit, error) {
	// Validate required client fields.
	if err := c.validateSigner(); err != nil {
		return nil, err
	}
	if err := c.validateRPCClient(); err != nil {
		return nil, err
	}

	// Validate base transaction config
	if err := cfg.validateBaseTxConfig(); err != nil {
		return nil, err
	}

	// Parse MsgSend slice
	vmMsgs := make([]std.Msg, 0, len(msgs))
	for _, msg := range msgs {
		// Validate MsgSend fields
		if err := msg.validateMsgSend(); err != nil {
			return nil, err
		}

		// Parse send coins
		send, err := std.ParseCoins(msg.Send)
		if err != nil {
			return nil, err
		}

<<<<<<< HEAD
	// transpile and validate syntax
	err = transpiler.TranspileAndCheckMempkg(memPkg)
	if err != nil {
		return nil, errors.Wrap(err, "transpile and check")
=======
		// Unwrap syntax sugar to vm.MsgSend slice
		vmMsgs = append(vmMsgs, std.Msg(bank.MsgSend{
			FromAddress: c.Signer.Info().GetAddress(),
			ToAddress:   msg.ToAddress,
			Amount:      send,
		}))
>>>>>>> 6f4efc60
	}

	// Parse gas fee
	gasFeeCoins, err := std.ParseCoin(cfg.GasFee)
	if err != nil {
		return nil, err
	}

	// Pack transaction
	tx := std.Tx{
		Msgs:       vmMsgs,
		Fee:        std.NewFee(cfg.GasWanted, gasFeeCoins),
		Signatures: nil,
		Memo:       cfg.Memo,
	}

	return c.signAndBroadcastTxCommit(tx, cfg.AccountNumber, cfg.SequenceNumber)
}

// signAndBroadcastTxCommit signs a transaction and broadcasts it, returning the result.
func (c Client) signAndBroadcastTxCommit(tx std.Tx, accountNumber, sequenceNumber uint64) (*ctypes.ResultBroadcastTxCommit, error) {
	caller := c.Signer.Info().GetAddress()

	if sequenceNumber == 0 || accountNumber == 0 {
		account, _, err := c.QueryAccount(caller)
		if err != nil {
			return nil, errors.Wrap(err, "query account")
		}
		accountNumber = account.AccountNumber
		sequenceNumber = account.Sequence
	}

	signCfg := SignCfg{
		UnsignedTX:     tx,
		SequenceNumber: sequenceNumber,
		AccountNumber:  accountNumber,
	}
	signedTx, err := c.Signer.Sign(signCfg)
	if err != nil {
		return nil, errors.Wrap(err, "sign")
	}

	bz, err := amino.Marshal(signedTx)
	if err != nil {
		return nil, errors.Wrap(err, "marshaling tx binary bytes")
	}

	bres, err := c.RPCClient.BroadcastTxCommit(bz)
	if err != nil {
		return nil, errors.Wrap(err, "broadcasting bytes")
	}

	if bres.CheckTx.IsErr() {
		return bres, errors.Wrap(bres.CheckTx.Error, "check transaction failed: log:%s", bres.CheckTx.Log)
	}
	if bres.DeliverTx.IsErr() {
		return bres, errors.Wrap(bres.DeliverTx.Error, "deliver transaction failed: log:%s", bres.DeliverTx.Log)
	}

	return bres, nil
}

// TODO: Add more functionality, examples, and unit tests.<|MERGE_RESOLUTION|>--- conflicted
+++ resolved
@@ -138,8 +138,8 @@
 
 		caller := c.Signer.Info().GetAddress()
 
-		// Precompile and validate Gno syntax
-		if err = gno.PrecompileAndCheckMempkg(msg.Package); err != nil {
+		// Transpile and validate Gno syntax
+		if err = transpiler.TranspileAndCheckMempkg(msg.Package); err != nil {
 			return nil, err
 		}
 
@@ -200,19 +200,12 @@
 			return nil, err
 		}
 
-<<<<<<< HEAD
-	// transpile and validate syntax
-	err = transpiler.TranspileAndCheckMempkg(memPkg)
-	if err != nil {
-		return nil, errors.Wrap(err, "transpile and check")
-=======
 		// Unwrap syntax sugar to vm.MsgSend slice
 		vmMsgs = append(vmMsgs, std.Msg(bank.MsgSend{
 			FromAddress: c.Signer.Info().GetAddress(),
 			ToAddress:   msg.ToAddress,
 			Amount:      send,
 		}))
->>>>>>> 6f4efc60
 	}
 
 	// Parse gas fee
