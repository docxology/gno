--- conflicted
+++ resolved
@@ -47,15 +47,7 @@
 
 	mpkgs := make([]*std.MemPackage, len(pkgslist))
 	for i, pkg := range pkgslist {
-<<<<<<< HEAD
 		mpkg := gnolang.MustReadMemPackage(pkg.Dir, pkg.Name, gnolang.MPAll)
-		file, err := gnomod.ParseMemPackage(mpkg)
-		if os.IsNotExist(err) || errors.Is(err, gnomod.ErrGnoModNotFound) {
-			// generate a gno.mod
-			file = new(gnomod.File)
-			file.SetModule(pkg.Name)
-=======
-		mpkg := gnolang.MustReadMemPackage(pkg.Dir, pkg.Name)
 		file, _ := gnomod.ParseMemPackage(mpkg)
 		if file == nil {
 			// generate a gnomod.toml
@@ -63,7 +55,6 @@
 				Module: pkg.Name,
 				Gno:    gnolang.GnoVerLatest,
 			}
->>>>>>> 9272855f
 		}
 		mpkg.SetFile("gnomod.toml", file.WriteString())
 
