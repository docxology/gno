--- conflicted
+++ resolved
@@ -48,10 +48,7 @@
             go build \
             -ldflags "-X github.com/gnolang/gno/gnovm/pkg/gnoenv._GNOROOT=/gnoroot" \
             -o /gnoroot/build/gnodev .
-<<<<<<< HEAD
-=======
 
->>>>>>> ce727711
 # Gnobro build
 FROM        build-gno AS build-gnobro
 WORKDIR     /gnoroot/contribs/gnobro
