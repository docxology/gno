--- conflicted
+++ resolved
@@ -94,29 +94,9 @@
 		// if stdlibs package is preferred , try to load it first.
 		if mode == ImportModeStdlibsOnly ||
 			mode == ImportModeStdlibsPreferred {
-<<<<<<< HEAD
 			pn, pv = loadStdlib(rootDir, pkgPath, store, stdout)
 			if pn != nil {
 				return
-=======
-			stdlibPath := filepath.Join(rootDir, "gnovm", "stdlibs", pkgPath)
-			if osm.DirExists(stdlibPath) {
-				memPkg := gno.ReadMemPackage(stdlibPath, pkgPath)
-				if !memPkg.IsEmpty() {
-					m2 := gno.NewMachineWithOptions(gno.MachineOptions{
-						// NOTE: see also pkgs/sdk/vm/builtins.go
-						// XXX: why does this fail when just pkgPath?
-						PkgPath: "gno.land/r/stdlibs/" + pkgPath,
-						Output:  stdout,
-						Store:   store,
-					})
-					save := pkgPath != "testing" // never save the "testing" package
-					return m2.RunMemPackage(memPkg, save)
-				}
-
-				// There is no package there, but maybe we have a
-				// native counterpart below.
->>>>>>> 61520301
 			}
 		}
 
@@ -391,26 +371,11 @@
 
 		// if native package is preferred, try to load stdlibs/* as backup.
 		if mode == ImportModeNativePreferred {
-<<<<<<< HEAD
 			pn, pv = loadStdlib(rootDir, pkgPath, store, stdout)
-			if pn != nil {
-=======
-			stdlibPath := filepath.Join(rootDir, "gnovm", "stdlibs", pkgPath)
-			if osm.DirExists(stdlibPath) {
-				memPkg := gno.ReadMemPackage(stdlibPath, pkgPath)
-				if memPkg.IsEmpty() {
-					panic(fmt.Sprintf("found an empty package %q", pkgPath))
-				}
-
-				m2 := gno.NewMachineWithOptions(gno.MachineOptions{
-					PkgPath: "test",
-					Output:  stdout,
-					Store:   store,
-				})
-				pn, pv = m2.RunMemPackage(memPkg, true)
->>>>>>> 61520301
-				return
-			}
+			if pn == nil {
+				panic(fmt.Sprintf("found an empty package %q", pkgPath))
+			}
+			return
 		}
 
 		// if examples package...
@@ -454,21 +419,26 @@
 	}
 	files := make([]string, 0, 32) // pre-alloc 32 as a likely high number of files
 	for _, path := range dirs {
-		if dl, err := os.ReadDir(path); err == nil {
-			for _, f := range dl {
-				// NOTE: RunMemPackage has other rules; those should be mostly useful
-				// for on-chain packages (ie. include README and gno.mod).
-				if !f.IsDir() && strings.HasSuffix(f.Name(), ".gno") {
-					files = append(files, filepath.Join(path, f.Name()))
-				}
-			}
-		} else if !os.IsNotExist(err) {
+		dl, err := os.ReadDir(path)
+		if err != nil {
+			if os.IsNotExist(err) {
+				continue
+			}
 			panic(fmt.Errorf("could not access dir %q: %w", path, err))
+		}
+
+		for _, f := range dl {
+			// NOTE: RunMemPackage has other rules; those should be mostly useful
+			// for on-chain packages (ie. include README and gno.mod).
+			if !f.IsDir() && strings.HasSuffix(f.Name(), ".gno") {
+				files = append(files, filepath.Join(path, f.Name()))
+			}
 		}
 	}
 	if len(files) == 0 {
 		return nil, nil
 	}
+
 	memPkg := gno.ReadMemPackageFromList(files, pkgPath)
 	m2 := gno.NewMachineWithOptions(gno.MachineOptions{
 		// NOTE: see also pkgs/sdk/vm/builtins.go
