--- conflicted
+++ resolved
@@ -12,8 +12,4 @@
 }
 
 // Error:
-<<<<<<< HEAD
-// main/files/type32.gno:9#1: cannot use string as main.S without explicit conversion
-=======
-// main/files/type32.gno:9#1: invalid operation: mismatched types string and main.S
->>>>>>> f547d7dc
+// main/files/type32.gno:9#1: invalid operation: mismatched types string and main.S