--- conflicted
+++ resolved
@@ -318,12 +318,8 @@
 			gnoPkgPath = pkgPathFromRootDir(pkgPath, rootDir)
 			if gnoPkgPath == "" {
 				// unable to read pkgPath from gno.mod, generate a random realm path
-<<<<<<< HEAD
+				io.ErrPrintfln("--- WARNING: unable to read package path from gno.mod or gno root directory; try creating a gno.mod file")
 				gnoPkgPath = gno.RealmPathPrefix + random.RandStr(8)
-=======
-				io.ErrPrintfln("--- WARNING: unable to read package path from gno.mod or gno root directory; try creating a gno.mod file")
-				gnoPkgPath = transpiler.GnoRealmPkgsPrefixBefore + random.RandStr(8)
->>>>>>> 6b4ed9e5
 			}
 		}
 		memPkg := gno.ReadMemPackage(pkgPath, gnoPkgPath)
