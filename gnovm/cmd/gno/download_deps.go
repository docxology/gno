--- conflicted
+++ resolved
@@ -20,11 +20,7 @@
 		return errors.New("fetcher is nil")
 	}
 
-<<<<<<< HEAD
-	pkg, err := gnolang.ReadMemPackage(pkgDir, gnoMod.Module.Mod.Path, gnolang.MPUserAll)
-=======
-	pkg, err := gnolang.ReadMemPackage(pkgDir, modfile.Module)
->>>>>>> 9272855f
+	pkg, err := gnolang.ReadMemPackage(pkgDir, modfile.Module, gnolang.MPUserAll)
 	if err != nil {
 		return fmt.Errorf("read package at %q: %w", pkgDir, err)
 	}
