--- conflicted
+++ resolved
@@ -309,14 +309,7 @@
 			//       ParseGnoMod(mpkg);
 			//       GoParseMemPackage(mpkg);
 			//       g.cmd.Check();
-<<<<<<< HEAD
 			errs := lintTypeCheck(cio, dir, mpkg, newTestGnoStore(), newTestGnoStore(), gno.TCGno0p0)
-=======
-			errs := lintTypeCheck(cio, dir, mpkg, gs, gno.TypeCheckOptions{
-				Mode:  gno.TCGno0p0,
-				Cache: tccache,
-			})
->>>>>>> a6a13bf2
 			if errs != nil {
 				// cio.ErrPrintln(errs) already printed.
 				hasError = true
