package main

import (
	"bytes"
	"context"
	"errors"
	"flag"
	"fmt"
	goio "io"
	"io/fs"
	"os"
	"path"
	"path/filepath"
	"strings"

	"github.com/gnolang/gno/gnovm/pkg/gnoenv"
	gno "github.com/gnolang/gno/gnovm/pkg/gnolang"
	"github.com/gnolang/gno/gnovm/pkg/gnomod"
	"github.com/gnolang/gno/gnovm/pkg/test"
	"github.com/gnolang/gno/tm2/pkg/commands"
	"github.com/gnolang/gno/tm2/pkg/std"
	stypes "github.com/gnolang/gno/tm2/pkg/store/types"
	"go.uber.org/multierr"
)

/*
Translate Interrealm Spec 2 to Interrealm Spec 3 (Gno 0.9)

 - Interrealm Spec 1: Original; every realm function is (automatically)
 a crossing function. This was working for our examples and was
 conceptually simple, but several problems were identified late in
 development;

   1. p package code copied over to r realms would behave differently
   with respect to std.CurrentRealm() and std.PreviousRealm(). It will
   become typical after launch that p code gets copied to r code for
   cutstom patchces; and potential p code will first to be tested in
   more mutable r realms.

   2. a reentrancy issue exists where r realm's calls to some variable
   function/method `var A func(...)...` are usually of functions
   declared in external realms (such as callback functions expected to
   be provided by the external realm) but instead ends up being a
   function declared in the the same r realm, an expected realm
   boundary isn't there, and may lead to exploits.

 - Interrealm Spec 2: With explicit cross(fn)(...) and crossing()
 declarations. The previous problems were solved by explicit crossing()
 declarations in realm functions (solves 1), and explicit
 cross(fn)(...) calls (solves 2 for the most part). But more problems
 were identified after most of the migration was done for examples from
 spec 1 to spec 2:

   3. a reentrancy issue where if calls to r realm's function/method
   A() are usually expected to be done by external realms (creating a
   realm boundary), but the external caller does things to get the r
   realm to call its own A(), the expected realm boundary isn't created
   and may lead to exploits.

   3.A. As a more concrete example of problem 3, when a realm takes as
   parameter a callback function `cb func(...)...` that isn't expected
   to be a crossing function and thus not explicitly crossed into. An
   external user or realm can then craft a function literal expression
   that calls the aforementioned realm's crossing functions without an
   explicit cross(fn)(...) call, thereby again dissolving a realm
   function boundary where one should be.

   4. Users didn't like the cross(fn)(...) syntax.

 - Interrealm Spec 3: With @cross decorator and `cur realm` first
 argument type. Instead of declaring a crossing-function with
 `crossing()` as the first statement the @cross decorator is used for
 package/file level function/methods declarations. Function literals
 can likewise be declared crossing by being wrapped like
 cross(func(...)...{}). When calling from within the same realm
 (without creating a realm boundary), the `cur` value is passed through
 to the called function's via its first argument; but when a realm
 boundary is intended, `nil` is passed in instead. This resolves
 problem 3.A because a non-crossing function literal would not be
 declared with the `cur realm` first argument, and thus a non-crossing
 call of the same realm's crossing function would not be syntactically
 possible.

----------------------------------------

Also refer to the [Lint and Transpile ADR](./adr/pr4264_lint_transpile.md).
*/

type fixCmd struct {
	verbose        bool
	rootDir        string
	filetestsOnly  bool
	filetestsMatch string
	// min_confidence: minimum confidence of a problem to print it
	// (default 0.8) auto-fix: apply suggested fixes automatically.
}

func newFixCmd(cio commands.IO) *commands.Command {
	cmd := &fixCmd{}

	return commands.NewCommand(
		commands.Metadata{
			Name:       "fix",
			ShortUsage: "fix [flags] <package> [<package>...]",
			ShortHelp:  "runs the fixer for the specified packages",
		},
		cmd,
		func(_ context.Context, args []string) error {
			return execFix(cmd, args, cio)
		},
	)
}

func (c *fixCmd) RegisterFlags(fs *flag.FlagSet) {
	rootdir := gnoenv.RootDir()

	fs.BoolVar(&c.verbose, "v", false, "verbose output when fixing")
	fs.StringVar(&c.rootDir, "root-dir", rootdir, "clone location of github.com/gnolang/gno (gno tries to guess it)")
	fs.BoolVar(&c.filetestsOnly, "filetests-only", false, "dir only contains filetests. not recursive.")
	fs.StringVar(&c.filetestsMatch, "filetests-match", "", "if --filetests-only=true, filters by substring match.")
}

func execFix(cmd *fixCmd, args []string, cio commands.IO) error {
	// Show a help message by default.
	if len(args) == 0 {
		return flag.ErrHelp
	}

	// Guess cmd.RootDir.
	if cmd.rootDir == "" {
		cmd.rootDir = gnoenv.RootDir()
	}

	var dirs []string = nil
	var err error

	if cmd.filetestsOnly {
		dirs = append([]string(nil), args...)
	} else {
		dirs, err = gnoPackagesFromArgsRecursively(args)
		if err != nil {
			return fmt.Errorf("list packages from args: %w", err)
		}
	}

	testbs, testgs := test.StoreWithOptions(
<<<<<<< HEAD
		cmd.rootDir, io.Discard,
		test.StoreOptions{
			PreprocessOnly: true,
			WithExtern:     true,
			WithExamples:   true,
			Testing:        true,
			FixFrom:        gno.GnoVerMissing,
		},
=======
		cmd.rootDir, goio.Discard,
		test.StoreOptions{PreprocessOnly: true, WithExtern: true, WithExamples: true, Testing: true, FixFrom: gno.GnoVerMissing},
>>>>>>> 1f3cbebd
	)

	if cmd.verbose {
		cio.ErrPrintfln("fixing directories: %v", dirs)
	}

	if !cmd.filetestsOnly {
		return fixDir(cmd, cio, dirs, testbs, testgs, "")
	} else {
		if len(dirs) != 1 {
			return fmt.Errorf("must specify one dir")
		}
		files, err := os.ReadDir(dirs[0])
		if err != nil {
			return fmt.Errorf("reading directory: %w", err)
		}
		fnames := make([]string, 0, len(files))
		for _, file := range files {
			// Ignore directories and hidden files, only include
			// allowed files & extensions, then exclude files that
			// are of the bad extensions.
			if file.IsDir() ||
				strings.HasPrefix(file.Name(), ".") ||
				!strings.HasSuffix(file.Name(), ".gno") {
				continue
			}
			fpath := filepath.Join(dirs[0], file.Name())
			if cmd.filetestsMatch != "" {
				if !strings.Contains(fpath, cmd.filetestsMatch) {
					continue
				}
			}
			fnames = append(fnames, filepath.Join(dirs[0], file.Name()))
		}
		for _, fname := range fnames {
			if cmd.verbose {
				fmt.Printf("fixing %q\n", fname)
			}
			err2 := fixDir(cmd, cio, dirs, testbs, testgs, fname)
			if err2 != nil {
				fmt.Printf("error fixing file %q: %v\n",
					fname, err2)
				err = multierr.Append(err, err2)
			}
		}
	}
	return err
}

// filetest: if cmd.filetestsOnly, a single filetest to run fixDir on.
func fixDir(cmd *fixCmd, cio commands.IO, dirs []string, testbs stypes.CommitStore, testgs gno.Store, filetest string) error {
	ppkgs := map[string]processedPackage{}
	hasError := false
	//----------------------------------------
	// FIX STAGE 1: Type-check and lint.
	for _, dir := range dirs {
		if cmd.verbose && !cmd.filetestsOnly {
			cio.ErrPrintfln("fixing %q", dir)
		}

		// Only supports directories.
		// You should fix all directories at once to avoid dependency issues.
		info, err := os.Stat(dir)
		if err == nil && !info.IsDir() {
			dir = filepath.Dir(dir)
		}

		// Read and parse gno.mod directly.
		fpath := path.Join(dir, "gno.mod")
		mod, err := gnomod.ParseFilepath(fpath)
		if errors.Is(err, fs.ErrNotExist) {
			// Make a temporary gno.mod (but don't write it yet)
			modstr := gno.GenGnoModMissing("gno.land/r/xxx_myrealm_xxx/xxx_fixme_xxx")
			mod, err = gnomod.ParseBytes("gno.mod", []byte(modstr))
			if err != nil {
				panic(fmt.Errorf("unexpected panic parsing default gno.mod bytes: %w", err))
			}
		} else {
			switch mod.GetGno() {
			case gno.GnoVerLatest:
				if cmd.verbose {
					cio.ErrPrintfln("%s: module is up to date, skipping fix", dir)
				}
				continue // nothing to do.
			case gno.GnoVerMissing:
				// good, fix it.
			default:
				cio.ErrPrintfln("%s: unrecognized gno.mod version %q, skipping fix", dir, mod.GetGno())
				continue // skip it.
			}
		}
		if err != nil {
			issue := gnoIssue{
				Code:       gnoGnoModError,
				Confidence: 1, // ??
				Location:   fpath,
				Msg:        err.Error(),
			}
			cio.ErrPrintln(issue)
			hasError = true
			return commands.ExitCodeError(1)
		}
		if mod.Draft {
			cio.ErrPrintfln("%s: module is draft, skipping fix", dir)
			continue
		}

		// See adr/pr4264_fix_transpile.md
		// FIX STEP 1: ReadMemPackage()
		// Read MemPackage with pkgPath.
		var mpkg *std.MemPackage
		pkgPath, _ := determinePkgPath(mod, dir, cmd.rootDir)
		if cmd.filetestsOnly {
			mpkg, err = gno.ReadMemPackageFromList(
				[]string{filetest}, pkgPath, gno.MPFiletests)
		} else {
			mpkg, err = gno.ReadMemPackage(dir, pkgPath, gno.MPAll)
		}
		if err != nil {
			printError(cio.Err(), dir, pkgPath, err)
			hasError = true
			continue
		}

		// Filter out filetests that fail type-check.
		if cmd.filetestsOnly && filterInvalidFiletest(cio, mpkg) {
			return nil // done
		}

		// Perform imports using the parent store.
		abortOnError := !cmd.filetestsOnly
		if err := test.LoadImports(testgs, mpkg, abortOnError); err != nil {
			printError(cio.Err(), dir, pkgPath, err)
			hasError = true
			continue
		}

		// Wrap in cache wrap so execution of the linter
		// doesn't impact other packages.
		newTestGnoStore := func() gno.Store {
			tcw := testbs.CacheWrap()
			tgs := testgs.BeginTransaction(tcw, tcw, nil)
			return tgs
		}

		// Handle runtime errors
		didPanic := catchPanic(dir, pkgPath, cio.Err(), func() {
			// Memo process results here.
			ppkg := processedPackage{mpkg: mpkg, dir: dir}

			// Run type checking
			// FIX STEP 2: ParseGnoMod()
			// FIX STEP 3: GoParse*()
			//
			// lintTypeCheck(mpkg) -->
			//   TypeCheckMemPackage(mpkg) -->
			//     imp.typeCheckMemPackage(mpkg)
			//       ParseGnoMod(mpkg);
			//       GoParseMemPackage(mpkg);
			//       g.cmd.Check();
<<<<<<< HEAD
			errs := lintTypeCheck(cio, dir, mpkg, newTestGnoStore(), newTestGnoStore(), gno.TypeCheckOptions{
				Mode:  gno.TCGno0p0,
				Cache: tccache,
			})
=======
			errs := lintTypeCheck(cio, dir, mpkg, newTestGnoStore(), newTestGnoStore(), gno.TCGno0p0)
>>>>>>> 1f3cbebd
			if errs != nil {
				// cio.ErrPrintln(errs) already printed.
				hasError = true
				return
			}

			// FIX STEP 4.a: Prepare*()
<<<<<<< HEAD
			tm := test.Machine(newTestGnoStore(), io.Discard, pkgPath, false)
=======
			tm := test.Machine(newTestGnoStore(), goio.Discard, pkgPath, false)
>>>>>>> 1f3cbebd
			defer tm.Release()
			// FIX STEP 4.b: Re-parse the mem package to Go AST.
			gofset, allgofs, _, _, _, errs := gno.GoParseMemPackage(mpkg)
			if errs != nil {
				cio.ErrPrintln(errs)
				hasError = true
				return // Go parse must succeed.
			}
			// FIX STEP 4.c: PrepareGno0p9() for Gno preprocessing.
			errs = gno.PrepareGno0p9(gofset, allgofs, mpkg)
			if errs != nil {
				cio.ErrPrintln(errs)
				hasError = true
				return // Prepare must succeed.
			}

			// FIX STEP 5: re-parse
			// Gno parse source fileset and test filesets.
			// The second result `fset` is ignored because we're
			// not interested in type-check veracity (but lint is).
			_, _, tfset, _tests, ftests := sourceAndTestFileset(mpkg, cmd.filetestsOnly)
			{
				// FIX STEP 6: PreprocessFiles()
<<<<<<< HEAD
				// Preprocess fset files (w/ some *_test.gno).
=======
				// Preprocess tfset files (w/ some *_test.gno).
>>>>>>> 1f3cbebd
				tm.Store = newTestGnoStore()
				pn, _ := tm.PreprocessFiles(
					mpkg.Name, mpkg.Path, tfset, false, false, gno.GnoVerMissing)
				ppkg.AddTest(pn, tfset)

				// FIX STEP 7: FindXforms():
				// FindXforms for all files if outdated.
				// Use the preprocessor to collect the
				// transformations needed to be done.
				// They are collected in
				// pn.GetAttribute("XREALMFORM")
<<<<<<< HEAD
				for _, fn := range fset.Files {
=======
				for _, fn := range tfset.Files {
>>>>>>> 1f3cbebd
					gno.FindXformsGno0p9(tm.Store, pn, fn)
					gno.FindMoreXformsGno0p9(tm.Store, pn, pn, fn)
				}
				for { // continue to find more until exhausted.
					xnewSum := 0
<<<<<<< HEAD
					for _, fn := range fset.Files {
=======
					for _, fn := range tfset.Files {
>>>>>>> 1f3cbebd
						xnew := gno.FindMoreXformsGno0p9(tm.Store, pn, pn, fn)
						xnewSum += xnew
					}
					if xnewSum == 0 {
						break // done
					}
				}
			}
			{
				// FIX STEP 6: PreprocessFiles()
				// Preprocess xxx_test files (all xxx_test *_test.gno).
				tm.Store = newTestGnoStore()
				pn, _ := tm.PreprocessFiles(
					mpkg.Name+"_test", mpkg.Path+"_test", _tests, false, false, gno.GnoVerMissing)
				ppkg.AddUnderscoreTests(pn, _tests)

				// FIX STEP 7: FindXforms():
				// FindXforms for all files if outdated.
				// Use the preprocessor to collect the
				// transformations needed to be done.
				// They are collected in
				// pn.GetAttribute("XREALMFORM")
				for _, fn := range _tests.Files {
					gno.FindXformsGno0p9(tm.Store, pn, fn)
					gno.FindMoreXformsGno0p9(tm.Store, pn, pn, fn)
				}
				for { // continue to find more until exhausted.
					xnewSum := 0
					for _, fn := range _tests.Files {
						xnew := gno.FindMoreXformsGno0p9(tm.Store, pn, pn, fn)
						xnewSum += xnew
					}
					if xnewSum == 0 {
						break // done
					}
				}
			}
			{
				// FIX STEP 6: PreprocessFiles()
				// Preprocess _filetest.gno files.
				for i, fset := range ftests {
					tm.Store = newTestGnoStore()
					fname := fset.Files[0].FileName
					mfile := mpkg.GetFile(fname)
					pkgPath := fmt.Sprintf("%s_filetest%d", mpkg.Path, i)
					pkgPath, err = parsePkgPathDirective(mfile.Body, pkgPath)
					if err != nil {
						cio.ErrPrintln(err)
						hasError = true
						continue
					}
					pkgName := string(fset.Files[0].PkgName)
					pn, _ := tm.PreprocessFiles(
						pkgName, pkgPath, fset,
						false, false, gno.GnoVerMissing)
					ppkg.AddFileTest(pn, fset)

					// FIX STEP 7: FindXforms():
					// FindXforms for all files if outdated.
					// Use the preprocessor to collect the
					// transformations needed to be done.
					// They are collected in
					// pn.GetAttribute("XREALMFORM")
					for _, fn := range fset.Files {
						gno.FindXformsGno0p9(tm.Store, pn, fn)
						gno.FindMoreXformsGno0p9(tm.Store, pn, pn, fn)
					}
					for { // continue to find more until exhausted.
						xnewSum := 0
						for _, fn := range fset.Files {
							xnew := gno.FindMoreXformsGno0p9(tm.Store, pn, pn, fn)
							xnewSum += xnew
						}
						if xnewSum == 0 {
							break // done
						}
					}
				}
			}

			// Record results.
			ppkgs[dir] = ppkg
		})
		if didPanic {
			hasError = true
		}
	}
	if hasError {
		return commands.ExitCodeError(1)
	}

	//----------------------------------------
	// FIX STAGE 2: Transpile to Gno 0.9
	// Must be a separate stage because dirs depend on each other.
	for _, dir := range dirs {
		ppkg, ok := ppkgs[dir]
		if !ok {
			// Happens when fixing a file, (XXX fix this case)
			// but also happens when preprocessing isn't needed.
			continue
		}

		// Sanity check.
		mod, err := gno.ParseCheckGnoMod(ppkg.mpkg)
		if mod != nil && mod.GetGno() != gno.GnoVerMissing {
			panic("should not happen")
		}

		// FIX STEP 8 & 9: gno.TranspileGno0p9() Part 1 & 2
		mpkg := ppkg.mpkg
		transpileProcessedFileSet := func(pfs processedFileSet) error {
			pn, fset := pfs.pn, pfs.fset
			xforms1, _ := pn.GetAttribute(gno.ATTR_PN_XFORMS).(map[string]struct{})
			err = gno.TranspileGno0p9(mpkg, dir, pn, fset.GetFileNames(), xforms1)
			return err
		}
		err = transpileProcessedFileSet(ppkg.test)
		if err != nil {
			return err
		}
		err = transpileProcessedFileSet(ppkg._tests)
		if err != nil {
			return err
		}
		for _, ftest := range ppkg.ftests {
			err = transpileProcessedFileSet(ftest)
			if err != nil {
				return err
			}
		}
	}
	if hasError {
		return commands.ExitCodeError(1)
	}

	//----------------------------------------
	// FIX STAGE 3: Write.
	// Must be a separate stage to prevent partial writes.
	for _, dir := range dirs {
		ppkg, ok := ppkgs[dir]
		if !ok {
			// Happens when fixing a file, (XXX fix this case)
			// but also happens when preprocessing isn't needed.
			continue
		}

		// Write version to gno.mod.
		if !cmd.filetestsOnly {
			mod, err := gno.ParseCheckGnoMod(ppkg.mpkg)
			if err != nil {
				panic(fmt.Sprintf("unhandled error: %v", err))
			}
			if mod == nil {
				modStr := gno.GenGnoModLatest(ppkg.mpkg.Path)
				mod = gnomod.MustParseBytes(
					"gno.mod (generated)", []byte(modStr))
			} else {
				mod.SetGno(gno.GnoVerLatest)
			}
			ppkg.mpkg.SetFile("gno.mod", mod.WriteString())
		}

		// FIX STEP 10: mpkg.WriteTo():
		err := ppkg.mpkg.WriteTo(dir)
		if err != nil {
			return err
		}
	}

	return nil
}

// Returns true if mpkg has a filetest that has a TypeCheckError directive,
// or has a type-check-like Error directive. Panics if it has anything
// but one testfile.
func filterInvalidFiletest(cio commands.IO, mpkg *std.MemPackage) bool {
	if len(mpkg.Files) != 1 {
		panic("expected 1 filetest but got something else")
	}
	mfile := mpkg.Files[0]
	dirs, err := test.ParseDirectives(bytes.NewReader([]byte(mfile.Body)))
	if err != nil {
		panic(fmt.Errorf("error parsing directives: %w", err))
	}
	// Filter filetests with Go type-check error.
	tcErr := dirs.FirstDefault(test.DirectiveTypeCheckError, "")
	if tcErr != "" {
		cio.Printfln("skipping filetest with type-check error %q", mfile.Name)
		return true
	}
	// Filter filetests with type-check-ish Error directives.
	// (most Error directives are fine).
	// Not sure why Go type-check doesn't catch this.
	dErr := dirs.FirstDefault(test.DirectiveError, "")
	if dErr != "" && strings.Contains(dErr, "import cycle detected") ||
		strings.Contains(dErr, "exceeded maximum VPBlock depth") ||
		strings.Contains(dErr, "cannot import realm path") ||
		strings.Contains(dErr, "cannot import stdlib internal") ||
		strings.Contains(dErr, "internal/ packages can only be") ||
		strings.Contains(dErr, "cannot find branch label") ||
		strings.Contains(dErr, "but is not natively defined") ||
		strings.Contains(dErr, "goroutines are not permitted") {
		cio.Printfln("skipping filetest with type-check-ish error %q", mfile.Name)
		return true
	}
	return false
}<|MERGE_RESOLUTION|>--- conflicted
+++ resolved
@@ -6,7 +6,7 @@
 	"errors"
 	"flag"
 	"fmt"
-	goio "io"
+	"io"
 	"io/fs"
 	"os"
 	"path"
@@ -144,7 +144,6 @@
 	}
 
 	testbs, testgs := test.StoreWithOptions(
-<<<<<<< HEAD
 		cmd.rootDir, io.Discard,
 		test.StoreOptions{
 			PreprocessOnly: true,
@@ -153,10 +152,6 @@
 			Testing:        true,
 			FixFrom:        gno.GnoVerMissing,
 		},
-=======
-		cmd.rootDir, goio.Discard,
-		test.StoreOptions{PreprocessOnly: true, WithExtern: true, WithExamples: true, Testing: true, FixFrom: gno.GnoVerMissing},
->>>>>>> 1f3cbebd
 	)
 
 	if cmd.verbose {
@@ -209,6 +204,7 @@
 // filetest: if cmd.filetestsOnly, a single filetest to run fixDir on.
 func fixDir(cmd *fixCmd, cio commands.IO, dirs []string, testbs stypes.CommitStore, testgs gno.Store, filetest string) error {
 	ppkgs := map[string]processedPackage{}
+	tccache := gno.TypeCheckCache{}
 	hasError := false
 	//----------------------------------------
 	// FIX STAGE 1: Type-check and lint.
@@ -317,14 +313,10 @@
 			//       ParseGnoMod(mpkg);
 			//       GoParseMemPackage(mpkg);
 			//       g.cmd.Check();
-<<<<<<< HEAD
 			errs := lintTypeCheck(cio, dir, mpkg, newTestGnoStore(), newTestGnoStore(), gno.TypeCheckOptions{
 				Mode:  gno.TCGno0p0,
 				Cache: tccache,
 			})
-=======
-			errs := lintTypeCheck(cio, dir, mpkg, newTestGnoStore(), newTestGnoStore(), gno.TCGno0p0)
->>>>>>> 1f3cbebd
 			if errs != nil {
 				// cio.ErrPrintln(errs) already printed.
 				hasError = true
@@ -332,11 +324,7 @@
 			}
 
 			// FIX STEP 4.a: Prepare*()
-<<<<<<< HEAD
 			tm := test.Machine(newTestGnoStore(), io.Discard, pkgPath, false)
-=======
-			tm := test.Machine(newTestGnoStore(), goio.Discard, pkgPath, false)
->>>>>>> 1f3cbebd
 			defer tm.Release()
 			// FIX STEP 4.b: Re-parse the mem package to Go AST.
 			gofset, allgofs, _, _, _, errs := gno.GoParseMemPackage(mpkg)
@@ -360,11 +348,7 @@
 			_, _, tfset, _tests, ftests := sourceAndTestFileset(mpkg, cmd.filetestsOnly)
 			{
 				// FIX STEP 6: PreprocessFiles()
-<<<<<<< HEAD
-				// Preprocess fset files (w/ some *_test.gno).
-=======
 				// Preprocess tfset files (w/ some *_test.gno).
->>>>>>> 1f3cbebd
 				tm.Store = newTestGnoStore()
 				pn, _ := tm.PreprocessFiles(
 					mpkg.Name, mpkg.Path, tfset, false, false, gno.GnoVerMissing)
@@ -376,21 +360,13 @@
 				// transformations needed to be done.
 				// They are collected in
 				// pn.GetAttribute("XREALMFORM")
-<<<<<<< HEAD
-				for _, fn := range fset.Files {
-=======
 				for _, fn := range tfset.Files {
->>>>>>> 1f3cbebd
 					gno.FindXformsGno0p9(tm.Store, pn, fn)
 					gno.FindMoreXformsGno0p9(tm.Store, pn, pn, fn)
 				}
 				for { // continue to find more until exhausted.
 					xnewSum := 0
-<<<<<<< HEAD
-					for _, fn := range fset.Files {
-=======
 					for _, fn := range tfset.Files {
->>>>>>> 1f3cbebd
 						xnew := gno.FindMoreXformsGno0p9(tm.Store, pn, pn, fn)
 						xnewSum += xnew
 					}
