package main

import (
	"bytes"
	"fmt"
	"os"
	"path/filepath"
	"testing"

	"github.com/gnolang/gno/gnovm/cmd/gno/internal/pkgdownload/examplespkgfetcher"
	"github.com/gnolang/gno/gnovm/pkg/gnomod"
	"github.com/gnolang/gno/tm2/pkg/commands"
	"github.com/stretchr/testify/assert"
	"github.com/stretchr/testify/require"
)

func TestDownloadDeps(t *testing.T) {
	for _, tc := range []struct {
		desc               string
		pkgPath            string
		modFile            *gnomod.File
		errorShouldContain string
		requirements       []string
		ioErrContains      []string
	}{
		{
			desc:    "not_exists",
			pkgPath: "gno.land/p/demo/does_not_exists",
<<<<<<< HEAD
			modFile: gnomod.File{
				Module: &modfile.Module{
					Mod: module.Version{
						Path: "gno.land/p/demo/does_not_exists",
					},
				},
			},
=======
			modFile: func() *gnomod.File {
				f := &gnomod.File{}
				f.Module = "testFetchDeps"
				return f
			}(),
>>>>>>> 9272855f
			errorShouldContain: "query files list for pkg \"gno.land/p/demo/does_not_exists\": package \"gno.land/p/demo/does_not_exists\" is not available",
		}, {
			desc:    "fetch_gno.land/p/demo/avl",
			pkgPath: "gno.land/p/demo/avl",
<<<<<<< HEAD
			modFile: gnomod.File{
				Module: &modfile.Module{
					Mod: module.Version{
						Path: "gno.land/p/demo/avl",
					},
				},
			},
=======
			modFile: func() *gnomod.File {
				f := &gnomod.File{}
				f.Module = "testFetchDeps"
				return f
			}(),
>>>>>>> 9272855f
			requirements: []string{"avl", "ufmt"},
			ioErrContains: []string{
				"gno: downloading gno.land/p/demo/avl",
				"gno: downloading gno.land/p/demo/ufmt",
			},
		}, {
			desc:    "fetch_gno.land/p/demo/blog",
			pkgPath: "gno.land/p/demo/blog",
<<<<<<< HEAD
			modFile: gnomod.File{
				Module: &modfile.Module{
					Mod: module.Version{
						Path: "gno.land/p/demo/blog",
					},
				},
			},
=======
			modFile: func() *gnomod.File {
				f := &gnomod.File{}
				f.Module = "testFetchDeps"
				return f
			}(),
>>>>>>> 9272855f
			requirements: []string{"avl", "blog", "diff", "uassert", "ufmt", "mux", "nestedpkg", "testutils"},
			ioErrContains: []string{
				"gno: downloading gno.land/p/demo/blog",
				"gno: downloading gno.land/p/demo/avl",
				"gno: downloading gno.land/p/demo/ufmt",
			},
		}, {
			desc:    "fetch_replace_gno.land/p/demo/avl",
			pkgPath: "gno.land/p/demo/replaced_avl",
<<<<<<< HEAD
			modFile: gnomod.File{
				Module: &modfile.Module{
					Mod: module.Version{
						Path: "gno.land/p/demo/replaced_avl",
					},
				},
				Replace: []*modfile.Replace{{
					Old: module.Version{Path: "gno.land/p/demo/replaced_avl"},
					New: module.Version{Path: "gno.land/p/demo/avl"},
				}},
			},
=======
			modFile: func() *gnomod.File {
				f := &gnomod.File{}
				f.Module = "testFetchDeps"
				f.Replace = []gnomod.Replace{{
					Old: "gno.land/p/demo/replaced_avl",
					New: "gno.land/p/demo/avl",
				}}
				return f
			}(),
>>>>>>> 9272855f
			requirements: []string{"avl", "ufmt"},
			ioErrContains: []string{
				"gno: downloading gno.land/p/demo/avl",
				"gno: downloading gno.land/p/demo/ufmt",
			},
		}, {
			desc:    "fetch_replace_local",
			pkgPath: "gno.land/p/demo/foo",
<<<<<<< HEAD
			modFile: gnomod.File{
				Module: &modfile.Module{
					Mod: module.Version{
						Path: "gno.land/p/demo/foo",
					},
				},
				Replace: []*modfile.Replace{{
					Old: module.Version{Path: "gno.land/p/demo/foo"},
					New: module.Version{Path: "../local_foo"},
				}},
			},
=======
			modFile: func() *gnomod.File {
				f := &gnomod.File{}
				f.Module = "testFetchDeps"
				f.Replace = []gnomod.Replace{{
					Old: "gno.land/p/demo/foo",
					New: "../local_foo",
				}}
				return f
			}(),
>>>>>>> 9272855f
		},
		// XXX: infinite loop (A imports B, B imports C, C imports A)
	} {
		t.Run(tc.desc, func(t *testing.T) {
			mockErr := bytes.NewBufferString("")
			io := commands.NewTestIO()
			io.SetErr(commands.WriteNopCloser(mockErr))

			dirPath := t.TempDir()

			err := os.WriteFile(filepath.Join(dirPath, "main.gno"), fmt.Appendf(nil, "package main\n\n import %q\n", tc.pkgPath), 0o644)
			require.NoError(t, err)

			tmpGnoHome := t.TempDir()
			t.Setenv("GNOHOME", tmpGnoHome)

			fetcher := examplespkgfetcher.New()

			// gno: downloading dependencies
			err = downloadDeps(io, dirPath, tc.modFile, fetcher, make(map[string]struct{}))
			if tc.errorShouldContain != "" {
				require.ErrorContains(t, err, tc.errorShouldContain)
			} else {
				require.Nil(t, err)

				// Read dir
				entries, err := os.ReadDir(filepath.Join(tmpGnoHome, "pkg", "mod", "gno.land", "p", "demo"))
				if !os.IsNotExist(err) {
					require.Nil(t, err)
				}

				// Check dir entries
				assert.Equal(t, len(tc.requirements), len(entries))
				for _, e := range entries {
					assert.Contains(t, tc.requirements, e.Name())
				}

				// Check logs
				for _, c := range tc.ioErrContains {
					assert.Contains(t, mockErr.String(), c)
				}

				mockErr.Reset()

				// Try fetching again. Should be cached
				err = downloadDeps(io, dirPath, tc.modFile, fetcher, make(map[string]struct{}))
				for _, c := range tc.ioErrContains {
					assert.NotContains(t, mockErr.String(), c)
				}
			}
		})
	}
}<|MERGE_RESOLUTION|>--- conflicted
+++ resolved
@@ -26,40 +26,20 @@
 		{
 			desc:    "not_exists",
 			pkgPath: "gno.land/p/demo/does_not_exists",
-<<<<<<< HEAD
-			modFile: gnomod.File{
-				Module: &modfile.Module{
-					Mod: module.Version{
-						Path: "gno.land/p/demo/does_not_exists",
-					},
-				},
-			},
-=======
 			modFile: func() *gnomod.File {
 				f := &gnomod.File{}
 				f.Module = "testFetchDeps"
 				return f
 			}(),
->>>>>>> 9272855f
 			errorShouldContain: "query files list for pkg \"gno.land/p/demo/does_not_exists\": package \"gno.land/p/demo/does_not_exists\" is not available",
 		}, {
 			desc:    "fetch_gno.land/p/demo/avl",
 			pkgPath: "gno.land/p/demo/avl",
-<<<<<<< HEAD
-			modFile: gnomod.File{
-				Module: &modfile.Module{
-					Mod: module.Version{
-						Path: "gno.land/p/demo/avl",
-					},
-				},
-			},
-=======
 			modFile: func() *gnomod.File {
 				f := &gnomod.File{}
 				f.Module = "testFetchDeps"
 				return f
 			}(),
->>>>>>> 9272855f
 			requirements: []string{"avl", "ufmt"},
 			ioErrContains: []string{
 				"gno: downloading gno.land/p/demo/avl",
@@ -68,21 +48,11 @@
 		}, {
 			desc:    "fetch_gno.land/p/demo/blog",
 			pkgPath: "gno.land/p/demo/blog",
-<<<<<<< HEAD
-			modFile: gnomod.File{
-				Module: &modfile.Module{
-					Mod: module.Version{
-						Path: "gno.land/p/demo/blog",
-					},
-				},
-			},
-=======
 			modFile: func() *gnomod.File {
 				f := &gnomod.File{}
 				f.Module = "testFetchDeps"
 				return f
 			}(),
->>>>>>> 9272855f
 			requirements: []string{"avl", "blog", "diff", "uassert", "ufmt", "mux", "nestedpkg", "testutils"},
 			ioErrContains: []string{
 				"gno: downloading gno.land/p/demo/blog",
@@ -92,19 +62,6 @@
 		}, {
 			desc:    "fetch_replace_gno.land/p/demo/avl",
 			pkgPath: "gno.land/p/demo/replaced_avl",
-<<<<<<< HEAD
-			modFile: gnomod.File{
-				Module: &modfile.Module{
-					Mod: module.Version{
-						Path: "gno.land/p/demo/replaced_avl",
-					},
-				},
-				Replace: []*modfile.Replace{{
-					Old: module.Version{Path: "gno.land/p/demo/replaced_avl"},
-					New: module.Version{Path: "gno.land/p/demo/avl"},
-				}},
-			},
-=======
 			modFile: func() *gnomod.File {
 				f := &gnomod.File{}
 				f.Module = "testFetchDeps"
@@ -114,7 +71,6 @@
 				}}
 				return f
 			}(),
->>>>>>> 9272855f
 			requirements: []string{"avl", "ufmt"},
 			ioErrContains: []string{
 				"gno: downloading gno.land/p/demo/avl",
@@ -123,19 +79,6 @@
 		}, {
 			desc:    "fetch_replace_local",
 			pkgPath: "gno.land/p/demo/foo",
-<<<<<<< HEAD
-			modFile: gnomod.File{
-				Module: &modfile.Module{
-					Mod: module.Version{
-						Path: "gno.land/p/demo/foo",
-					},
-				},
-				Replace: []*modfile.Replace{{
-					Old: module.Version{Path: "gno.land/p/demo/foo"},
-					New: module.Version{Path: "../local_foo"},
-				}},
-			},
-=======
 			modFile: func() *gnomod.File {
 				f := &gnomod.File{}
 				f.Module = "testFetchDeps"
@@ -145,7 +88,6 @@
 				}}
 				return f
 			}(),
->>>>>>> 9272855f
 		},
 		// XXX: infinite loop (A imports B, B imports C, C imports A)
 	} {
