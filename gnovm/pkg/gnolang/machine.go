--- conflicted
+++ resolved
@@ -19,33 +19,6 @@
 	"github.com/gnolang/overflow"
 )
 
-<<<<<<< HEAD
-=======
-// Exception represents a panic that originates from a gno program.
-type Exception struct {
-	// Value is the value passed to panic.
-	Value TypedValue
-	// Frame is used to reference the frame a panic occurred in so that recover() knows if the
-	// currently executing deferred function is able to recover from the panic.
-	Frame *Frame
-
-	Stacktrace Stacktrace
-}
-
-func (e Exception) Sprint(m *Machine) string {
-	return e.Value.Sprint(m)
-}
-
-// UnhandledPanicError represents an error thrown when a panic is not handled in the realm.
-type UnhandledPanicError struct {
-	Descriptor string // Description of the unhandled panic.
-}
-
-func (e UnhandledPanicError) Error() string {
-	return e.Descriptor
-}
-
->>>>>>> c82e6463
 //----------------------------------------
 // Machine
 
@@ -2139,14 +2112,9 @@
 	m.Exceptions = append(
 		m.Exceptions,
 		Exception{
-<<<<<<< HEAD
-			Value:  ex,
-			Frames: panicFrames,
-=======
 			Value:      ex,
-			Frame:      m.MustLastCallFrame(1),
+			Frames:     panicFrames,
 			Stacktrace: m.Stacktrace(),
->>>>>>> c82e6463
 		},
 	)
 
