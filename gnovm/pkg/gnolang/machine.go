package gnolang

import (
	"fmt"
	"io"
	"path"
	"reflect"
<<<<<<< HEAD
	"slices"
=======
	"runtime"
	"slices"
	"strconv"
>>>>>>> a1f03e1c
	"strings"
	"sync"

	"github.com/gnolang/gno/gnovm"
	bm "github.com/gnolang/gno/gnovm/pkg/benchops"
	"github.com/gnolang/gno/tm2/pkg/errors"
	"github.com/gnolang/gno/tm2/pkg/overflow"
	"github.com/gnolang/gno/tm2/pkg/store"
)

//----------------------------------------
// Machine

type Machine struct {
	// State
	Ops        []Op // main operations
	NumOps     int
	Values     []TypedValue  // buffer of values to be operated on
	NumValues  int           // number of values
	Exprs      []Expr        // pending expressions
	Stmts      []Stmt        // pending statements
	Blocks     []*Block      // block (scope) stack
	Frames     []*Frame      // func call stack
	Package    *PackageValue // active package
	Realm      *Realm        // active realm
	Alloc      *Allocator    // memory allocations
	Exceptions []Exception
	NumResults int   // number of results returned
	Cycles     int64 // number of "cpu" cycles

	Debugger Debugger

	// Configuration
<<<<<<< HEAD
	CheckTypes bool // not yet used
	ReadOnly   bool
	MaxCycles  int64
	Output     io.Writer
	Store      Store
	Context    interface{}
	GasMeter   store.GasMeter
=======
	PreprocessorMode bool // this is used as a flag when const values are evaluated during preprocessing
	Output           io.Writer
	Store            Store
	Context          any
	GasMeter         store.GasMeter
	// PanicScope is incremented each time a panic occurs and is reset to
	// zero when it is recovered.
	PanicScope uint
	// DeferPanicScope is set to the value of the defer's panic scope before
	// it is executed. It is reset to zero after the defer functions in the current
	// scope have finished executing.
	DeferPanicScope uint
>>>>>>> a1f03e1c
}

// NewMachine initializes a new gno virtual machine, acting as a shorthand
// for [NewMachineWithOptions], setting the given options PkgPath and Store.
//
// The machine will run on the package at the given path, which will be
// retrieved through the given store. If it is not set, the machine has no
// active package, and one must be set prior to usage.
//
// Like for [NewMachineWithOptions], Machines initialized through this
// constructor must be finalized with [Machine.Release].
func NewMachine(pkgPath string, store Store) *Machine {
	return NewMachineWithOptions(
		MachineOptions{
			PkgPath: pkgPath,
			Store:   store,
		})
}

// MachineOptions is used to pass options to [NewMachineWithOptions].
type MachineOptions struct {
	// Active package of the given machine; must be set before execution.
	PkgPath          string
	PreprocessorMode bool
	Debug            bool
	Input            io.Reader // used for default debugger input only
	Output           io.Writer // default os.Stdout
	Store            Store     // default NewStore(Alloc, nil, nil)
	Context          any
	Alloc            *Allocator // or see MaxAllocBytes.
	MaxAllocBytes    int64      // or 0 for no limit.
	GasMeter         store.GasMeter
}

// the machine constructor gets spammed
// this causes a significant part of the runtime and memory
// to be occupied by *Machine
// hence, this pool
var machinePool = sync.Pool{
	New: func() any {
		return &Machine{
			Ops:    make([]Op, VMSliceSize),
			Values: make([]TypedValue, VMSliceSize),
		}
	},
}

// NewMachineWithOptions initializes a new gno virtual machine with the given
// options.
//
// Machines initialized through this constructor must be finalized with
// [Machine.Release].
func NewMachineWithOptions(opts MachineOptions) *Machine {
	preprocessorMode := opts.PreprocessorMode
	vmGasMeter := opts.GasMeter

	output := opts.Output
	if output == nil {
		output = io.Discard
	}
	alloc := opts.Alloc
	if alloc == nil {
		alloc = NewAllocator(opts.MaxAllocBytes)
	}
	store := opts.Store
	if store == nil {
		// bare store, no stdlibs.
		store = NewStore(alloc, nil, nil)
	}
	pv := (*PackageValue)(nil)
	if opts.PkgPath != "" {
		pv = store.GetPackage(opts.PkgPath, false)
		if pv == nil {
			pkgName := defaultPkgName(opts.PkgPath)
			pn := NewPackageNode(pkgName, opts.PkgPath, &FileSet{})
			pv = pn.NewPackage()
			store.SetBlockNode(pn)
			store.SetCachePackage(pv)
		}
	}
	context := opts.Context
	mm := machinePool.Get().(*Machine)
	mm.Package = pv
	mm.Alloc = alloc
	mm.PreprocessorMode = preprocessorMode
	mm.Output = output
	mm.Store = store
	mm.Context = context
	mm.GasMeter = vmGasMeter
	mm.Debugger.enabled = opts.Debug
	mm.Debugger.in = opts.Input
	mm.Debugger.out = output

	if pv != nil {
		mm.SetActivePackage(pv)
	}
	return mm
}

const (
	VMSliceSize = 1024
)

var (
	opZeroed    [VMSliceSize]Op
	valueZeroed [VMSliceSize]TypedValue
)

// Release resets some of the values of *Machine and puts back m into the
// machine pool; for this reason, Release() should be called as a finalizer,
// and m should not be used after this call. Only Machines initialized with this
// package's constructors should be released.
func (m *Machine) Release() {
	// here we zero in the values for the next user
	m.NumOps = 0
	m.NumValues = 0

	ops, values := m.Ops[:VMSliceSize:VMSliceSize], m.Values[:VMSliceSize:VMSliceSize]
	copy(ops, opZeroed[:])
	copy(values, valueZeroed[:])
	*m = Machine{Ops: ops, Values: values}

	machinePool.Put(m)
}

func (m *Machine) SetActivePackage(pv *PackageValue) {
	if err := m.CheckEmpty(); err != nil {
		panic(errors.Wrap(err, "set package when machine not empty"))
	}
	m.Package = pv
	m.Realm = pv.GetRealm()
	m.Blocks = []*Block{
		pv.GetBlock(m.Store),
	}
}

//----------------------------------------
// top level Run* methods.

// Upon restart, preprocess all MemPackage and save blocknodes.
// This is a temporary measure until we optimize/make-lazy.
//
// NOTE: package paths not beginning with gno.land will be allowed to override,
// to support cases of stdlibs processed through [RunMemPackagesWithOverrides].
func (m *Machine) PreprocessAllFilesAndSaveBlockNodes() {
	ch := m.Store.IterMemPackage()
	for memPkg := range ch {
		fset := ParseMemPackage(memPkg)
		pn := NewPackageNode(Name(memPkg.Name), memPkg.Path, fset)
		m.Store.SetBlockNode(pn)
		PredefineFileSet(m.Store, pn, fset)
		for _, fn := range fset.Files {
			// Save Types to m.Store (while preprocessing).
			fn = Preprocess(m.Store, pn, fn).(*FileNode)
			// Save BlockNodes to m.Store.
			SaveBlockNodes(m.Store, fn)
		}
		// Normally, the fileset would be added onto the
		// package node only after runFiles(), but we cannot
		// run files upon restart (only preprocess them).
		// So, add them here instead.
		// TODO: is this right?
		if pn.FileSet == nil {
			pn.FileSet = fset
		} else {
			// This happens for non-realm file tests.
			// TODO ensure the files are the same.
		}
	}
}

//----------------------------------------
// top level Run* methods.

// Parses files, sets the package if doesn't exist, runs files, saves mempkg
// and corresponding package node, package value, and types to store. Save
// is set to false for tests where package values may be native.
func (m *Machine) RunMemPackage(memPkg *gnovm.MemPackage, save bool) (*PackageNode, *PackageValue) {
	if bm.OpsEnabled || bm.StorageEnabled {
		bm.InitMeasure()
	}
	if bm.StorageEnabled {
		defer bm.FinishStore()
	}
	return m.runMemPackage(memPkg, save, false)
}

// RunMemPackageWithOverrides works as [RunMemPackage], however after parsing,
// declarations are filtered removing duplicate declarations.
// To control which declaration overrides which, use [ReadMemPackageFromList],
// putting the overrides at the top of the list.
func (m *Machine) RunMemPackageWithOverrides(memPkg *gnovm.MemPackage, save bool) (*PackageNode, *PackageValue) {
	return m.runMemPackage(memPkg, save, true)
}

func (m *Machine) runMemPackage(memPkg *gnovm.MemPackage, save, overrides bool) (*PackageNode, *PackageValue) {
	// parse files.
	files := ParseMemPackage(memPkg)
	// make and set package if doesn't exist.
	pn := (*PackageNode)(nil)
	pv := (*PackageValue)(nil)
	if m.Package != nil && m.Package.PkgPath == memPkg.Path {
		pv = m.Package
		loc := PackageNodeLocation(memPkg.Path)
		pn = m.Store.GetBlockNode(loc).(*PackageNode)
	} else {
		pn = NewPackageNode(Name(memPkg.Name), memPkg.Path, &FileSet{})
		pv = pn.NewPackage()
		m.Store.SetBlockNode(pn)
		m.Store.SetCachePackage(pv)
	}
	m.SetActivePackage(pv)
	// run files.
	updates := m.runFileDecls(overrides, files.Files...)
	// save package value and mempackage.
	// XXX save condition will be removed once gonative is removed.
	var throwaway *Realm
	if save {
		// store new package values and types
		throwaway = m.saveNewPackageValuesAndTypes()
		if throwaway != nil {
			m.Realm = throwaway
		}
	}
	// run init functions
	m.runInitFromUpdates(pv, updates)
	// save again after init.
	if save {
		m.resavePackageValues(throwaway)
		// store mempackage
		m.Store.AddMemPackage(memPkg)
		if throwaway != nil {
			m.Realm = nil
		}
	}

	return pn, pv
}

type redeclarationErrors []Name

func (r redeclarationErrors) Error() string {
	var b strings.Builder
	b.WriteString("redeclarations for identifiers: ")
	for idx, s := range r {
		b.WriteString(strconv.Quote(string(s)))
		if idx != len(r)-1 {
			b.WriteString(", ")
		}
	}
	return b.String()
}

func (r redeclarationErrors) add(newI Name) redeclarationErrors {
	if slices.Contains(r, newI) {
		return r
	}
	return append(r, newI)
}

// checkDuplicates returns an error if there are duplicate declarations in the fset.
func checkDuplicates(fset *FileSet) error {
	defined := make(map[Name]struct{}, 128)
	var duplicated redeclarationErrors
	for _, f := range fset.Files {
		for _, d := range f.Decls {
			var name Name
			switch d := d.(type) {
			case *FuncDecl:
				if d.Name == "init" { //nolint:goconst
					continue
				}
				name = d.Name
				if d.IsMethod {
					name = Name(destar(d.Recv.Type).String()) + "." + name
				}
			case *TypeDecl:
				name = d.Name
			case *ValueDecl:
				for _, nx := range d.NameExprs {
					if nx.Name == blankIdentifier {
						continue
					}
					if _, ok := defined[nx.Name]; ok {
						duplicated = duplicated.add(nx.Name)
					}
					defined[nx.Name] = struct{}{}
				}
				continue
			default:
				continue
			}
			if name == blankIdentifier {
				continue
			}
			if _, ok := defined[name]; ok {
				duplicated = duplicated.add(name)
			}
			defined[name] = struct{}{}
		}
	}
	if len(duplicated) > 0 {
		return duplicated
	}
	return nil
}

func destar(x Expr) Expr {
	if x, ok := x.(*StarExpr); ok {
		return x.X
	}
	return x
}

<<<<<<< HEAD
// Tests all test files in a mempackage.
// Assumes that the importing of packages is handled elsewhere.
// The resulting package value and node become injected with TestMethods and
// other declarations, so it is expected that non-test code will not be run
// afterwards from the same store.
func (m *Machine) TestMemPackage(t *testing.T, memPkg *std.MemPackage) {
	defer m.injectLocOnPanic()
	DisableDebug()
	fmt.Println("DEBUG DISABLED (FOR TEST DEPENDENCIES INIT)")
	// parse test files.
	tfiles, itfiles := ParseMemPackageTests(memPkg)
	{ // first, tfiles which run in the same package.
		pv := m.Store.GetPackage(memPkg.Path, false)
		pvBlock := pv.GetBlock(m.Store)
		pvSize := len(pvBlock.Values)
		m.SetActivePackage(pv)
		// run test files.
		m.RunFiles(tfiles.Files...)
		// run all tests in test files.
		for i := pvSize; i < len(pvBlock.Values); i++ {
			tv := pvBlock.Values[i]
			m.TestFunc(t, tv)
		}
	}
	{ // run all (import) tests in test files.
		pn := NewPackageNode(Name(memPkg.Name+"_test"), memPkg.Path+"_test", itfiles)
		pv := pn.NewPackage()
		m.Store.SetBlockNode(pn)
		m.Store.SetCachePackage(pv)
		pvBlock := pv.GetBlock(m.Store)
		m.SetActivePackage(pv)
		m.RunFiles(itfiles.Files...)
		pn.PrepareNewValues(pv)
		EnableDebug()
		fmt.Println("DEBUG ENABLED")
		for i := 0; i < len(pvBlock.Values); i++ {
			tv := pvBlock.Values[i]
			m.TestFunc(t, tv)
		}
	}
}

// TestFunc calls tv with testing.RunTest, if tv is a function with a name that
// starts with `Test`.
func (m *Machine) TestFunc(t *testing.T, tv TypedValue) {
	if !(tv.T.Kind() == FuncKind &&
			strings.HasPrefix(string(tv.V.(*FuncValue).Name), "Test")) {
		return // not a test function.
	}
	// XXX ensure correct func type.
	name := string(tv.V.(*FuncValue).Name)
	// prefetch the testing package.
	testingpv := m.Store.GetPackage("testing", false)
	testingtv := TypedValue{T: gPackageType, V: testingpv}
	testingcx := &ConstExpr{TypedValue: testingtv}

	t.Run(name, func(t *testing.T) {
		defer m.injectLocOnPanic()
		x := Call(
			Sel(testingcx, "RunTest"), // Call testing.RunTest
			Str(name),                 // First param, the name of the test
			X("true"),                 // Second Param, verbose bool
			&CompositeLitExpr{ // Third param, the testing.InternalTest
				Type: Sel(testingcx, "InternalTest"),
				Elts: KeyValueExprs{
					{Key: X("Name"), Value: Str(name)},
					{Key: X("F"), Value: X(name)},
				},
			},
		)
		res := m.Eval(x)
		ret := res[0].GetString()
		if ret == "" {
			t.Errorf("failed to execute unit test: %q", name)
			return
		}

		// mirror of stdlibs/testing.Report
		var report struct {
			Skipped bool
			Failed  bool
		}
		err := json.Unmarshal([]byte(ret), &report)
		if err != nil {
			t.Errorf("failed to parse test output %q", name)
			return
		}

		switch {
		case report.Skipped:
			t.SkipNow()
		case report.Failed:
			t.Fail()
		}
	})
}

=======
>>>>>>> a1f03e1c
// Stacktrace returns the stack trace of the machine.
// It collects the executions and frames from the machine's frames and statements.
func (m *Machine) Stacktrace() (stacktrace Stacktrace) {
	if len(m.Frames) == 0 {
		return
	}

	calls := make([]StacktraceCall, 0, len(m.Frames))
	for i := len(m.Frames) - 1; i >= 0; i-- {
		if m.Frames[i].IsCall() {
			calls = append(calls, StacktraceCall{
				Frame: m.Frames[i],
			})
		}
	}

	// if the stacktrace is too long, we trim it down to maxStacktraceSize
	if len(calls) > maxStacktraceSize {
		const halfMax = maxStacktraceSize / 2

		stacktrace.NumFramesElided = len(calls) - maxStacktraceSize
		calls = append(calls[:halfMax], calls[len(calls)-halfMax:]...)
		calls = calls[:len(calls):len(calls)] // makes remaining part of "calls" GC'able
	}

	stacktrace.Calls = calls

	// XXX move to machine.LastLine()?
	if len(m.Exprs) > 0 {
		stacktrace.LastLine = m.PeekExpr(1).GetLine()
	} else if len(m.Stmts) > 0 {
		stmt := m.PeekStmt(1)
		if bs, ok := stmt.(*bodyStmt); ok {
			if 0 <= bs.NextBodyIndex-1 {
				stmt = bs.Body[bs.NextBodyIndex-1]
			}
		}
		stacktrace.LastLine = stmt.GetLine()
	}

	return
}

// Convenience for tests.
// Production must not use this, because realm package init
// must happen after persistence and realm finalization,
// then changes from init persisted again.
func (m *Machine) RunFiles(fns ...*FileNode) {
	pv := m.Package
	if pv == nil {
		panic("RunFiles requires Machine.Package")
	}
	updates := m.runFileDecls(IsStdlib(pv.PkgPath), fns...)
	m.runInitFromUpdates(pv, updates)
}

// PreprocessFiles runs Preprocess on the given files. It is used to detect
// compile-time errors in the package.
func (m *Machine) PreprocessFiles(pkgName, pkgPath string, fset *FileSet, save, withOverrides bool) (*PackageNode, *PackageValue) {
	if !withOverrides {
		if err := checkDuplicates(fset); err != nil {
			panic(fmt.Errorf("running package %q: %w", pkgName, err))
		}
	}
	pn := NewPackageNode(Name(pkgName), pkgPath, fset)
	pv := pn.NewPackage()
	pb := pv.GetBlock(m.Store)
	m.SetActivePackage(pv)
	m.Store.SetBlockNode(pn)
	PredefineFileSet(m.Store, pn, fset)
	for _, fn := range fset.Files {
		fn = Preprocess(m.Store, pn, fn).(*FileNode)
		// After preprocessing, save blocknodes to store.
		SaveBlockNodes(m.Store, fn)
		// Make block for fn.
		// Each file for each *PackageValue gets its own file *Block,
		// with values copied over from each file's
		// *FileNode.StaticBlock.
		fb := m.Alloc.NewBlock(fn, pb)
		fb.Values = make([]TypedValue, len(fn.StaticBlock.Values))
		copy(fb.Values, fn.StaticBlock.Values)
		pv.AddFileBlock(fn.Name, fb)
	}
	// Get new values across all files in package.
	pn.PrepareNewValues(pv)
	// save package value.
	var throwaway *Realm
	if save {
		// store new package values and types
		throwaway = m.saveNewPackageValuesAndTypes()
		if throwaway != nil {
			m.Realm = throwaway
		}
		m.resavePackageValues(throwaway)
		if throwaway != nil {
			m.Realm = nil
		}
	}
	return pn, pv
}

// Add files to the package's *FileSet and run decls in them.
// This will also run each init function encountered.
// Returns the updated typed values of package.
func (m *Machine) runFileDecls(withOverrides bool, fns ...*FileNode) []TypedValue {
	// Files' package names must match the machine's active one.
	// if there is one.
	for _, fn := range fns {
		if fn.PkgName != "" && fn.PkgName != m.Package.PkgName {
			panic(fmt.Sprintf("expected package name [%s] but got [%s]",
				m.Package.PkgName, fn.PkgName))
		}
	}
	// Add files to *PackageNode.FileSet.
	pv := m.Package
	pb := pv.GetBlock(m.Store)
	pn := pb.GetSource(m.Store).(*PackageNode)
	fs := &FileSet{Files: fns}
	fdeclared := map[Name]struct{}{}
	if pn.FileSet == nil {
		pn.FileSet = fs
	} else {
		// collect pre-existing declared names
		for _, fn := range pn.FileSet.Files {
			for _, decl := range fn.Decls {
				for _, name := range decl.GetDeclNames() {
					fdeclared[name] = struct{}{}
				}
			}
		}
		// add fns to pre-existing fileset.
		pn.FileSet.AddFiles(fns...)
	}
	if !withOverrides {
		if err := checkDuplicates(pn.FileSet); err != nil {
			panic(fmt.Errorf("running package %q: %w", pv.PkgPath, err))
		}
	}

	// Predefine declarations across all files.
	PredefineFileSet(m.Store, pn, fs)

	// Preprocess each new file.
	for _, fn := range fns {
		// Preprocess file.
		// NOTE: Most of the declaration is handled by
		// Preprocess and any constant values set on
		// pn.StaticBlock, and those values are copied to the
		// runtime package value via PrepareNewValues.  Then,
		// non-constant var declarations and file-level imports
		// are re-set in runDeclaration(,true).
		fn = Preprocess(m.Store, pn, fn).(*FileNode)
		if debug {
			debug.Printf("PREPROCESSED FILE: %v\n", fn)
		}
		// After preprocessing, save blocknodes to store.
		SaveBlockNodes(m.Store, fn)
		// Make block for fn.
		// Each file for each *PackageValue gets its own file *Block,
		// with values copied over from each file's
		// *FileNode.StaticBlock.
		fb := m.Alloc.NewBlock(fn, pb)
		fb.Values = make([]TypedValue, len(fn.StaticBlock.Values))
		copy(fb.Values, fn.StaticBlock.Values)
		pv.AddFileBlock(fn.Name, fb)
	}

	// Get new values across all files in package.
	updates := pn.PrepareNewValues(pv)

	// to detect loops in var declarations.
	loopfindr := []Name{}
	// recursive function for var declarations.
	var runDeclarationFor func(fn *FileNode, decl Decl)
	runDeclarationFor = func(fn *FileNode, decl Decl) {
		// get fileblock of fn.
		// fb := pv.GetFileBlock(nil, fn.Name)
		// get dependencies of decl.
		deps := make(map[Name]struct{})
		findDependentNames(decl, deps)
		for dep := range deps {
			// if dep already defined as import, skip.
			if _, ok := fn.GetLocalIndex(dep); ok {
				continue
			}
			// if dep already in fdeclared, skip.
			if _, ok := fdeclared[dep]; ok {
				continue
			}
			fn, depdecl, exists := pn.FileSet.GetDeclForSafe(dep)
			// special case: if doesn't exist:
			if !exists {
				if isUverseName(dep) { // then is reserved keyword in uverse.
					continue
				} else { // is an undefined dependency.
					panic(fmt.Sprintf(
						"dependency %s not defined in fileset with files %v",
						dep, fs.FileNames()))
				}
			}
			// if dep already in loopfindr, abort.
			if slices.Contains(loopfindr, dep) {
				if _, ok := (*depdecl).(*FuncDecl); ok {
					// recursive function dependencies
					// are OK with func decls.
					continue
				} else {
					panic(fmt.Sprintf(
						"loop in variable initialization: dependency trail %v circularly depends on %s", loopfindr, dep))
				}
			}
			// run dependency declaration
			loopfindr = append(loopfindr, dep)
			runDeclarationFor(fn, *depdecl)
			loopfindr = loopfindr[:len(loopfindr)-1]
		}
		// run declaration
		fb := pv.GetFileBlock(m.Store, fn.Name)
		m.PushBlock(fb)
		m.runDeclaration(decl)
		m.PopBlock()
		for _, n := range decl.GetDeclNames() {
			fdeclared[n] = struct{}{}
		}
	}

	// Declarations (and variable initializations).  This must happen
	// after all files are preprocessed, because value decl may be out of
	// order and depend on other files.

	// Run declarations.
	for _, fn := range fns {
		for _, decl := range fn.Decls {
			runDeclarationFor(fn, decl)
		}
	}

	return updates
}

// Run new init functions.
// Go spec: "To ensure reproducible initialization
// behavior, build systems are encouraged to present
// multiple files belonging to the same package in
// lexical file name order to a compiler."
func (m *Machine) runInitFromUpdates(pv *PackageValue, updates []TypedValue) {
	for _, tv := range updates {
		if tv.IsDefined() && tv.T.Kind() == FuncKind && tv.V != nil {
			fv, ok := tv.V.(*FuncValue)
			if !ok {
				continue // skip native functions.
			}
			if strings.HasPrefix(string(fv.Name), "init.") {
				fb := pv.GetFileBlock(m.Store, fv.FileName)
				m.PushBlock(fb)
				m.RunFunc(fv.Name)
				m.PopBlock()
			}
		}
	}
}

// Save the machine's package using realm finalization deep crawl.
// Also saves declared types.
// This happens before any init calls.
// Returns a throwaway realm package is not a realm,
// such as stdlibs or /p/ packages.
func (m *Machine) saveNewPackageValuesAndTypes() (throwaway *Realm) {
	// save package value and dependencies.
	pv := m.Package
	if pv.IsRealm() {
		rlm := pv.Realm
		rlm.MarkNewReal(pv)
		rlm.FinalizeRealmTransaction(m.Store)
		// save package realm info.
		m.Store.SetPackageRealm(rlm)
	} else { // use a throwaway realm.
		rlm := NewRealm(pv.PkgPath)
		rlm.MarkNewReal(pv)
		rlm.FinalizeRealmTransaction(m.Store)
		throwaway = rlm
	}
	// save declared types.
	if bv, ok := pv.Block.(*Block); ok {
		for _, tv := range bv.Values {
			if tvv, ok := tv.V.(TypeValue); ok {
				if dt, ok := tvv.Type.(*DeclaredType); ok {
					m.Store.SetType(dt)
				}
			}
		}
	}
	return
}

// Resave any changes to realm after init calls.
// Pass in the realm from m.saveNewPackageValuesAndTypes()
// in case a throwaway was created.
func (m *Machine) resavePackageValues(rlm *Realm) {
	// save package value and dependencies.
	pv := m.Package
	if pv.IsRealm() {
		rlm = pv.Realm
		rlm.FinalizeRealmTransaction(m.Store)
		// re-save package realm info.
		m.Store.SetPackageRealm(rlm)
	} else { // use the throwaway realm.
		rlm.FinalizeRealmTransaction(m.Store)
	}
	// types were already saved, and should not change
	// even after running the init function.
}

func (m *Machine) RunFunc(fn Name) {
	defer func() {
		if r := recover(); r != nil {
			switch r := r.(type) {
			case UnhandledPanicError:
				fmt.Printf("Machine.RunFunc(%q) panic: %s\nStacktrace:\n%s\n",
					fn, r.Error(), m.ExceptionsStacktrace())
			default:
				fmt.Printf("Machine.RunFunc(%q) panic: %v\nMachine State:%s\nStacktrace:\n%s\n",
					fn, r, m.String(), m.Stacktrace().String())
			}
			panic(r)
		}
	}()
	m.RunStatement(S(Call(Nx(fn))))
}

func (m *Machine) RunMain() {
	defer func() {
		r := recover()

		if r != nil {
			switch r := r.(type) {
			case UnhandledPanicError:
				fmt.Printf("Machine.RunMain() panic: %s\nStacktrace:\n%s\n",
					r.Error(), m.ExceptionsStacktrace())
			default:
				fmt.Printf("Machine.RunMain() panic: %v\nMachine State:%s\nStacktrace:\n%s\n",
					r, m.String(), m.Stacktrace())
			}
			panic(r)
		}
	}()
	m.RunStatement(S(Call(X("main"))))
}

// Evaluate throwaway expression in new block scope.
// If x is a function call, it may return any number of
// results including 0.  Otherwise it returns 1.
// Input must not have been preprocessed, that is,
// it should not be the child of any parent.
func (m *Machine) Eval(x Expr) []TypedValue {
	if debug {
		m.Printf("Machine.Eval(%v)\n", x)
	}
	if bm.OpsEnabled || bm.StorageEnabled {
		// reset the benchmark
		bm.InitMeasure()
	}
	if bm.StorageEnabled {
		defer bm.FinishStore()
	}
	// X must not have been preprocessed.
	if x.GetAttribute(ATTR_PREPROCESSED) != nil {
		panic(fmt.Sprintf(
			"Machine.Eval(x) expression already preprocessed: %s",
			x.String()))
	}
	// Preprocess input using last block context.
	last := m.LastBlock().GetSource(m.Store)
	// Transform expression to ensure isolation.
	// This is to ensure that the parent context
	// doesn't get modified.
	// XXX Just use a BlockStmt?
	if _, ok := x.(*CallExpr); !ok {
		x = Call(Fn(nil, Flds("x", InterfaceT(nil)),
			Ss(
				Return(x),
			)))
	} else {
		// x already creates its own scope.
	}
	// Preprocess x.
	x = Preprocess(m.Store, last, x).(Expr)
	// Evaluate x.
	start := m.NumValues
	m.PushOp(OpHalt)
	m.PushExpr(x)
	m.PushOp(OpEval)
	m.Run()
	res := m.ReapValues(start)
	return res
}

// Evaluate any preprocessed expression statically.
// This is primiarily used by the preprocessor to evaluate
// static types and values.
func (m *Machine) EvalStatic(last BlockNode, x Expr) TypedValue {
	if debug {
		m.Printf("Machine.EvalStatic(%v, %v)\n", last, x)
	}
	// X must have been preprocessed.
	if x.GetAttribute(ATTR_PREPROCESSED) == nil {
		panic(fmt.Sprintf(
			"Machine.EvalStatic(x) expression not yet preprocessed: %s",
			x.String()))
	}
	// Temporarily push last to m.Blocks.
	m.PushBlock(last.GetStaticBlock().GetBlock())
	// Evaluate x.
	start := m.NumValues
	m.PushOp(OpHalt)
	m.PushOp(OpPopBlock)
	m.PushExpr(x)
	m.PushOp(OpEval)
	m.Run()
	res := m.ReapValues(start)
	if len(res) != 1 {
		panic("should not happen")
	}
	return res[0]
}

// Evaluate the type of any preprocessed expression statically.
// This is primiarily used by the preprocessor to evaluate
// static types of nodes.
func (m *Machine) EvalStaticTypeOf(last BlockNode, x Expr) Type {
	if debug {
		m.Printf("Machine.EvalStaticTypeOf(%v, %v)\n", last, x)
	}
	// X must have been preprocessed.
	if x.GetAttribute(ATTR_PREPROCESSED) == nil {
		panic(fmt.Sprintf(
			"Machine.EvalStaticTypeOf(x) expression not yet preprocessed: %s",
			x.String()))
	}
	// Temporarily push last to m.Blocks.
	m.PushBlock(last.GetStaticBlock().GetBlock())
	// Evaluate x.
	start := m.NumValues
	m.PushOp(OpHalt)
	m.PushOp(OpPopBlock)
	m.PushExpr(x)
	m.PushOp(OpStaticTypeOf)
	m.Run()
	res := m.ReapValues(start)
	if len(res) != 1 {
		panic("should not happen")
	}
	tv := res[0].V.(TypeValue)
	return tv.Type
}

func (m *Machine) RunStatement(s Stmt) {
	sn := m.LastBlock().GetSource(m.Store)
	s = Preprocess(m.Store, sn, s).(Stmt)
	m.PushOp(OpHalt)
	m.PushStmt(s)
	m.PushOp(OpExec)
	m.Run()
}

// Runs a declaration after preprocessing d.  If d was already
// preprocessed, call runDeclaration() instead.
// This function is primarily for testing, so no blocknodes are
// saved to store, and declarations are not realm compatible.
// NOTE: to support realm persistence of types, must
// first require the validation of blocknode locations.
func (m *Machine) RunDeclaration(d Decl) {
	if fd, ok := d.(*FuncDecl); ok && fd.Name == "init" {
		// XXX or, consider running it, but why would this be needed?
		// from a repl there is no need for init() functions.
		// Also, there are complications with realms, where
		// the realm must be persisted before init(), and persisted again.
		panic("Machine.RunDeclaration cannot be used for init functions")
	}
	// Preprocess input using package block.  There should only
	// be one block right now, and it's a *PackageNode.
	pn := m.LastBlock().GetSource(m.Store).(*PackageNode)
	d = Preprocess(m.Store, pn, d).(Decl)
	// do not SaveBlockNodes(m.Store, d).
	pn.PrepareNewValues(m.Package)
	m.runDeclaration(d)
	if debug {
		if pn != m.Package.GetBlock(m.Store).GetSource(m.Store) {
			panic("package mismatch")
		}
	}
}

// Declarations to be run within a body (not at the file or
// package level, for which evaluations happen during
// preprocessing).
func (m *Machine) runDeclaration(d Decl) {
	switch d := d.(type) {
	case *FuncDecl:
		// nothing to do.
		// closure and package already set
		// during PackageNode.NewPackage().
	case *ValueDecl:
		m.PushOp(OpHalt)
		m.PushStmt(d)
		m.PushOp(OpExec)
		m.Run()
	case *TypeDecl:
		m.PushOp(OpHalt)
		m.PushStmt(d)
		m.PushOp(OpExec)
		m.Run()
	default:
		// Do nothing for package constants.
	}
}

//----------------------------------------
// Op

type Op uint8

const (

	/* Control operators */
	OpInvalid          Op = 0x00 // invalid
	OpHalt             Op = 0x01 // halt (e.g. last statement)
	OpNoop             Op = 0x02 // no-op
	OpExec             Op = 0x03 // exec next statement
	OpPrecall          Op = 0x04 // sets X (func) to frame
	OpCall             Op = 0x05 // call(Frame.Func, [...])
	OpCallNativeBody   Op = 0x06 // call body is native
	OpReturn           Op = 0x07 // return ...
	OpReturnFromBlock  Op = 0x08 // return results (after defers)
	OpReturnToBlock    Op = 0x09 // copy results to block (before defer)
	OpDefer            Op = 0x0A // defer call(X, [...])
	OpGo               Op = 0x0B // go call(X, [...])
	OpSelect           Op = 0x0C // exec next select case
	OpSwitchClause     Op = 0x0D // exec next switch clause
	OpSwitchClauseCase Op = 0x0E // exec next switch clause case
	OpTypeSwitch       Op = 0x0F // exec type switch clauses (all)
	OpIfCond           Op = 0x10 // eval cond
	OpPopValue         Op = 0x11 // pop X
	OpPopResults       Op = 0x12 // pop n call results
	OpPopBlock         Op = 0x13 // pop block NOTE breaks certain invariants.
	OpPopFrameAndReset Op = 0x14 // pop frame and reset.
	OpPanic1           Op = 0x15 // pop exception and pop call frames.
	OpPanic2           Op = 0x16 // pop call frames.

	/* Unary & binary operators */
	OpUpos  Op = 0x20 // + (unary)
	OpUneg  Op = 0x21 // - (unary)
	OpUnot  Op = 0x22 // ! (unary)
	OpUxor  Op = 0x23 // ^ (unary)
	OpUrecv Op = 0x25 // <- (unary) // TODO make expr
	OpLor   Op = 0x26 // ||
	OpLand  Op = 0x27 // &&
	OpEql   Op = 0x28 // ==
	OpNeq   Op = 0x29 // !=
	OpLss   Op = 0x2A // <
	OpLeq   Op = 0x2B // <=
	OpGtr   Op = 0x2C // >
	OpGeq   Op = 0x2D // >=
	OpAdd   Op = 0x2E // +
	OpSub   Op = 0x2F // -
	OpBor   Op = 0x30 // |
	OpXor   Op = 0x31 // ^
	OpMul   Op = 0x32 // *
	OpQuo   Op = 0x33 // /
	OpRem   Op = 0x34 // %
	OpShl   Op = 0x35 // <<
	OpShr   Op = 0x36 // >>
	OpBand  Op = 0x37 // &
	OpBandn Op = 0x38 // &^

	/* Other expression operators */
	OpEval         Op = 0x40 // eval next expression
	OpBinary1      Op = 0x41 // X op ?
	OpIndex1       Op = 0x42 // X[Y]
	OpIndex2       Op = 0x43 // (_, ok :=) X[Y]
	OpSelector     Op = 0x44 // X.Y
	OpSlice        Op = 0x45 // X[Low:High:Max]
	OpStar         Op = 0x46 // *X (deref or pointer-to)
	OpRef          Op = 0x47 // &X
	OpTypeAssert1  Op = 0x48 // X.(Type)
	OpTypeAssert2  Op = 0x49 // (_, ok :=) X.(Type)
	OpStaticTypeOf Op = 0x4A // static type of X
	OpCompositeLit Op = 0x4B // X{???}
	OpArrayLit     Op = 0x4C // [Len]{...}
	OpSliceLit     Op = 0x4D // []{value,...}
	OpSliceLit2    Op = 0x4E // []{key:value,...}
	OpMapLit       Op = 0x4F // X{...}
	OpStructLit    Op = 0x50 // X{...}
	OpFuncLit      Op = 0x51 // func(T){Body}
	OpConvert      Op = 0x52 // Y(X)

	/* Type operators */
	OpFieldType     Op = 0x70 // Name: X `tag`
	OpArrayType     Op = 0x71 // [X]Y{}
	OpSliceType     Op = 0x72 // []X{}
	OpPointerType   Op = 0x73 // *X
	OpInterfaceType Op = 0x74 // interface{...}
	OpChanType      Op = 0x75 // [<-]chan[<-]X
	OpFuncType      Op = 0x76 // func(params...)results...
	OpMapType       Op = 0x77 // map[X]Y
	OpStructType    Op = 0x78 // struct{...}

	/* Statement operators */
	OpAssign      Op = 0x80 // Lhs = Rhs
	OpAddAssign   Op = 0x81 // Lhs += Rhs
	OpSubAssign   Op = 0x82 // Lhs -= Rhs
	OpMulAssign   Op = 0x83 // Lhs *= Rhs
	OpQuoAssign   Op = 0x84 // Lhs /= Rhs
	OpRemAssign   Op = 0x85 // Lhs %= Rhs
	OpBandAssign  Op = 0x86 // Lhs &= Rhs
	OpBandnAssign Op = 0x87 // Lhs &^= Rhs
	OpBorAssign   Op = 0x88 // Lhs |= Rhs
	OpXorAssign   Op = 0x89 // Lhs ^= Rhs
	OpShlAssign   Op = 0x8A // Lhs <<= Rhs
	OpShrAssign   Op = 0x8B // Lhs >>= Rhs
	OpDefine      Op = 0x8C // X... := Y...
	OpInc         Op = 0x8D // X++
	OpDec         Op = 0x8E // X--

	/* Decl operators */
	OpValueDecl Op = 0x90 // var/const ...
	OpTypeDecl  Op = 0x91 // type ...

	/* Loop (sticky) operators (>= 0xD0) */
	OpSticky            Op = 0xD0 // not a real op.
	OpBody              Op = 0xD1 // if/block/switch/select.
	OpForLoop           Op = 0xD2
	OpRangeIter         Op = 0xD3
	OpRangeIterString   Op = 0xD4
	OpRangeIterMap      Op = 0xD5
	OpRangeIterArrayPtr Op = 0xD6
	OpReturnCallDefers  Op = 0xD7 // TODO rename?
	OpVoid              Op = 0xFF // For profiling simple operation
)

const GasFactorCPU int64 = 1

//----------------------------------------
// "CPU" steps.

func (m *Machine) incrCPU(cycles int64) {
	if m.GasMeter != nil {
		gasCPU := overflow.Mul64p(cycles, GasFactorCPU)
		m.GasMeter.ConsumeGas(gasCPU, "CPUCycles") // May panic if out of gas.
	}
	m.Cycles += cycles
}

const (
	// CPU cycles
	/* Control operators */
	OpCPUInvalid             = 1
	OpCPUHalt                = 1
	OpCPUNoop                = 1
	OpCPUExec                = 25
	OpCPUPrecall             = 207
	OpCPUCall                = 256
	OpCPUCallNativeBody      = 424
	OpCPUReturn              = 38
	OpCPUReturnFromBlock     = 36
	OpCPUReturnToBlock       = 23
	OpCPUDefer               = 64
	OpCPUCallDeferNativeBody = 33
	OpCPUGo                  = 1 // Not yet implemented
	OpCPUSelect              = 1 // Not yet implemented
	OpCPUSwitchClause        = 38
	OpCPUSwitchClauseCase    = 143
	OpCPUTypeSwitch          = 171
	OpCPUIfCond              = 38
	OpCPUPopValue            = 1
	OpCPUPopResults          = 1
	OpCPUPopBlock            = 3
	OpCPUPopFrameAndReset    = 15
	OpCPUPanic1              = 121
	OpCPUPanic2              = 21

	/* Unary & binary operators */
	OpCPUUpos  = 7
	OpCPUUneg  = 25
	OpCPUUnot  = 6
	OpCPUUxor  = 14
	OpCPUUrecv = 1 // Not yet implemented
	OpCPULor   = 26
	OpCPULand  = 24
	OpCPUEql   = 160
	OpCPUNeq   = 95
	OpCPULss   = 13
	OpCPULeq   = 19
	OpCPUGtr   = 20
	OpCPUGeq   = 26
	OpCPUAdd   = 18
	OpCPUSub   = 6
	OpCPUBor   = 23
	OpCPUXor   = 13
	OpCPUMul   = 19
	OpCPUQuo   = 16
	OpCPURem   = 18
	OpCPUShl   = 22
	OpCPUShr   = 20
	OpCPUBand  = 9
	OpCPUBandn = 15

	/* Other expression operators */
	OpCPUEval        = 29
	OpCPUBinary1     = 19
	OpCPUIndex1      = 77
	OpCPUIndex2      = 195
	OpCPUSelector    = 32
	OpCPUSlice       = 103
	OpCPUStar        = 40
	OpCPURef         = 125
	OpCPUTypeAssert1 = 30
	OpCPUTypeAssert2 = 25
	// TODO: OpCPUStaticTypeOf is an arbitrary number.
	// A good way to benchmark this is yet to be determined.
	OpCPUStaticTypeOf = 100
	OpCPUCompositeLit = 50
	OpCPUArrayLit     = 137
	OpCPUSliceLit     = 183
	OpCPUSliceLit2    = 467
	OpCPUMapLit       = 475
	OpCPUStructLit    = 179
	OpCPUFuncLit      = 61
	OpCPUConvert      = 16

	/* Type operators */
	OpCPUFieldType     = 59
	OpCPUArrayType     = 57
	OpCPUSliceType     = 55
	OpCPUPointerType   = 1 // Not yet implemented
	OpCPUInterfaceType = 75
	OpCPUChanType      = 57
	OpCPUFuncType      = 81
	OpCPUMapType       = 59
	OpCPUStructType    = 174

	/* Statement operators */
	OpCPUAssign      = 79
	OpCPUAddAssign   = 85
	OpCPUSubAssign   = 57
	OpCPUMulAssign   = 55
	OpCPUQuoAssign   = 50
	OpCPURemAssign   = 46
	OpCPUBandAssign  = 54
	OpCPUBandnAssign = 44
	OpCPUBorAssign   = 55
	OpCPUXorAssign   = 48
	OpCPUShlAssign   = 68
	OpCPUShrAssign   = 76
	OpCPUDefine      = 111
	OpCPUInc         = 76
	OpCPUDec         = 46

	/* Decl operators */
	OpCPUValueDecl = 113
	OpCPUTypeDecl  = 100

	/* Loop (sticky) operators (>= 0xD0) */
	OpCPUSticky            = 1 // Not a real op
	OpCPUBody              = 43
	OpCPUForLoop           = 27
	OpCPURangeIter         = 105
	OpCPURangeIterString   = 55
	OpCPURangeIterMap      = 48
	OpCPURangeIterArrayPtr = 46
	OpCPUReturnCallDefers  = 78
)

//----------------------------------------
// main run loop.

func (m *Machine) Run() {
	if bm.OpsEnabled {
		defer func() {
			// output each machine run results to file
			bm.FinishRun()
		}()
	}
	defer func() {
		r := recover()

		if r != nil {
			switch r := r.(type) {
			case *Exception:
				m.Panic(r.Value)
				m.Run()
			default:
				panic(r)
			}
		}
	}()

	for {
		if m.Debugger.enabled {
			m.Debug()
		}
		op := m.PopOp()
		if bm.OpsEnabled {
			// benchmark the operation.
			bm.StartOpCode(byte(OpVoid))
			bm.StopOpCode()
			// we do not benchmark static evaluation.
			if op != OpStaticTypeOf {
				bm.StartOpCode(byte(op))
			}
		}
		// TODO: this can be optimized manually, even into tiers.
		switch op {
		/* Control operators */
		case OpHalt:
			m.incrCPU(OpCPUHalt)
			if bm.OpsEnabled {
				bm.StopOpCode()
			}
			return
		case OpNoop:
			m.incrCPU(OpCPUNoop)
			continue
		case OpExec:
			m.incrCPU(OpCPUExec)
			m.doOpExec(op)
		case OpPrecall:
			m.incrCPU(OpCPUPrecall)
			m.doOpPrecall()
		case OpCall:
			m.incrCPU(OpCPUCall)
			m.doOpCall()
		case OpCallNativeBody:
			m.incrCPU(OpCPUCallNativeBody)
			m.doOpCallNativeBody()
		case OpReturn:
			m.incrCPU(OpCPUReturn)
			m.doOpReturn()
		case OpReturnFromBlock:
			m.incrCPU(OpCPUReturnFromBlock)
			m.doOpReturnFromBlock()
		case OpReturnToBlock:
			m.incrCPU(OpCPUReturnToBlock)
			m.doOpReturnToBlock()
		case OpDefer:
			m.incrCPU(OpCPUDefer)
			m.doOpDefer()
		case OpPanic1:
			m.incrCPU(OpCPUPanic1)
			m.doOpPanic1()
		case OpPanic2:
			m.incrCPU(OpCPUPanic2)
			m.doOpPanic2()
		case OpGo:
			m.incrCPU(OpCPUGo)
			panic("not yet implemented")
		case OpSelect:
			m.incrCPU(OpCPUSelect)
			panic("not yet implemented")
		case OpSwitchClause:
			m.incrCPU(OpCPUSwitchClause)
			m.doOpSwitchClause()
		case OpSwitchClauseCase:
			m.incrCPU(OpCPUSwitchClauseCase)
			m.doOpSwitchClauseCase()
		case OpTypeSwitch:
			m.incrCPU(OpCPUTypeSwitch)
			m.doOpTypeSwitch()
		case OpIfCond:
			m.incrCPU(OpCPUIfCond)
			m.doOpIfCond()
		case OpPopValue:
			m.incrCPU(OpCPUPopValue)
			m.PopValue()
		case OpPopResults:
			m.incrCPU(OpCPUPopResults)
			m.PopResults()
		case OpPopBlock:
			m.incrCPU(OpCPUPopBlock)
			m.PopBlock()
		case OpPopFrameAndReset:
			m.incrCPU(OpCPUPopFrameAndReset)
			m.PopFrameAndReset()
		/* Unary operators */
		case OpUpos:
			m.incrCPU(OpCPUUpos)
			m.doOpUpos()
		case OpUneg:
			m.incrCPU(OpCPUUneg)
			m.doOpUneg()
		case OpUnot:
			m.incrCPU(OpCPUUnot)
			m.doOpUnot()
		case OpUxor:
			m.incrCPU(OpCPUUxor)
			m.doOpUxor()
		case OpUrecv:
			m.incrCPU(OpCPUUrecv)
			m.doOpUrecv()
		/* Binary operators */
		case OpLor:
			m.incrCPU(OpCPULor)
			m.doOpLor()
		case OpLand:
			m.incrCPU(OpCPULand)
			m.doOpLand()
		case OpEql:
			m.incrCPU(OpCPUEql)
			m.doOpEql()
		case OpNeq:
			m.incrCPU(OpCPUNeq)
			m.doOpNeq()
		case OpLss:
			m.incrCPU(OpCPULss)
			m.doOpLss()
		case OpLeq:
			m.incrCPU(OpCPULeq)
			m.doOpLeq()
		case OpGtr:
			m.incrCPU(OpCPUGtr)
			m.doOpGtr()
		case OpGeq:
			m.incrCPU(OpCPUGeq)
			m.doOpGeq()
		case OpAdd:
			m.incrCPU(OpCPUAdd)
			m.doOpAdd()
		case OpSub:
			m.incrCPU(OpCPUSub)
			m.doOpSub()
		case OpBor:
			m.incrCPU(OpCPUBor)
			m.doOpBor()
		case OpXor:
			m.incrCPU(OpCPUXor)
			m.doOpXor()
		case OpMul:
			m.incrCPU(OpCPUMul)
			m.doOpMul()
		case OpQuo:
			m.incrCPU(OpCPUQuo)
			m.doOpQuo()
		case OpRem:
			m.incrCPU(OpCPURem)
			m.doOpRem()
		case OpShl:
			m.incrCPU(OpCPUShl)
			m.doOpShl()
		case OpShr:
			m.incrCPU(OpCPUShr)
			m.doOpShr()
		case OpBand:
			m.incrCPU(OpCPUBand)
			m.doOpBand()
		case OpBandn:
			m.incrCPU(OpCPUBandn)
			m.doOpBandn()
		/* Expression operators */
		case OpEval:
			m.incrCPU(OpCPUEval)
			m.doOpEval()
		case OpBinary1:
			m.incrCPU(OpCPUBinary1)
			m.doOpBinary1()
		case OpIndex1:
			m.incrCPU(OpCPUIndex1)
			m.doOpIndex1()
		case OpIndex2:
			m.incrCPU(OpCPUIndex2)
			m.doOpIndex2()
		case OpSelector:
			m.incrCPU(OpCPUSelector)
			m.doOpSelector()
		case OpSlice:
			m.incrCPU(OpCPUSlice)
			m.doOpSlice()
		case OpStar:
			m.incrCPU(OpCPUStar)
			m.doOpStar()
		case OpRef:
			m.incrCPU(OpCPURef)
			m.doOpRef()
		case OpTypeAssert1:
			m.incrCPU(OpCPUTypeAssert1)
			m.doOpTypeAssert1()
		case OpTypeAssert2:
			m.incrCPU(OpCPUTypeAssert2)
			m.doOpTypeAssert2()
		case OpStaticTypeOf:
			m.incrCPU(OpCPUStaticTypeOf)
			m.doOpStaticTypeOf()
		case OpCompositeLit:
			m.incrCPU(OpCPUCompositeLit)
			m.doOpCompositeLit()
		case OpArrayLit:
			m.incrCPU(OpCPUArrayLit)
			m.doOpArrayLit()
		case OpSliceLit:
			m.incrCPU(OpCPUSliceLit)
			m.doOpSliceLit()
		case OpSliceLit2:
			m.incrCPU(OpCPUSliceLit2)
			m.doOpSliceLit2()
		case OpFuncLit:
			m.incrCPU(OpCPUFuncLit)
			m.doOpFuncLit()
		case OpMapLit:
			m.incrCPU(OpCPUMapLit)
			m.doOpMapLit()
		case OpStructLit:
			m.incrCPU(OpCPUStructLit)
			m.doOpStructLit()
		case OpConvert:
			m.incrCPU(OpCPUConvert)
			m.doOpConvert()
		/* Type operators */
		case OpFieldType:
			m.incrCPU(OpCPUFieldType)
			m.doOpFieldType()
		case OpArrayType:
			m.incrCPU(OpCPUArrayType)
			m.doOpArrayType()
		case OpSliceType:
			m.incrCPU(OpCPUSliceType)
			m.doOpSliceType()
		case OpChanType:
			m.incrCPU(OpCPUChanType)
			m.doOpChanType()
		case OpFuncType:
			m.incrCPU(OpCPUFuncType)
			m.doOpFuncType()
		case OpMapType:
			m.incrCPU(OpCPUMapType)
			m.doOpMapType()
		case OpStructType:
			m.incrCPU(OpCPUStructType)
			m.doOpStructType()
		case OpInterfaceType:
			m.incrCPU(OpCPUInterfaceType)
			m.doOpInterfaceType()
		/* Statement operators */
		case OpAssign:
			m.incrCPU(OpCPUAssign)
			m.doOpAssign()
		case OpAddAssign:
			m.incrCPU(OpCPUAddAssign)
			m.doOpAddAssign()
		case OpSubAssign:
			m.incrCPU(OpCPUSubAssign)
			m.doOpSubAssign()
		case OpMulAssign:
			m.incrCPU(OpCPUMulAssign)
			m.doOpMulAssign()
		case OpQuoAssign:
			m.incrCPU(OpCPUQuoAssign)
			m.doOpQuoAssign()
		case OpRemAssign:
			m.incrCPU(OpCPURemAssign)
			m.doOpRemAssign()
		case OpBandAssign:
			m.incrCPU(OpCPUBandAssign)
			m.doOpBandAssign()
		case OpBandnAssign:
			m.incrCPU(OpCPUBandnAssign)
			m.doOpBandnAssign()
		case OpBorAssign:
			m.incrCPU(OpCPUBorAssign)
			m.doOpBorAssign()
		case OpXorAssign:
			m.incrCPU(OpCPUXorAssign)
			m.doOpXorAssign()
		case OpShlAssign:
			m.incrCPU(OpCPUShlAssign)
			m.doOpShlAssign()
		case OpShrAssign:
			m.incrCPU(OpCPUShrAssign)
			m.doOpShrAssign()
		case OpDefine:
			m.incrCPU(OpCPUDefine)
			m.doOpDefine()
		case OpInc:
			m.incrCPU(OpCPUInc)
			m.doOpInc()
		case OpDec:
			m.incrCPU(OpCPUDec)
			m.doOpDec()
		/* Decl operators */
		case OpValueDecl:
			m.incrCPU(OpCPUValueDecl)
			m.doOpValueDecl()
		case OpTypeDecl:
			m.incrCPU(OpCPUTypeDecl)
			m.doOpTypeDecl()
		/* Loop (sticky) operators */
		case OpBody:
			m.incrCPU(OpCPUBody)
			m.doOpExec(op)
		case OpForLoop:
			m.incrCPU(OpCPUForLoop)
			m.doOpExec(op)
		case OpRangeIter:
			m.incrCPU(OpCPURangeIter)
			m.doOpExec(op)
		case OpRangeIterArrayPtr:
			m.incrCPU(OpCPURangeIterArrayPtr)
			m.doOpExec(op)
		case OpRangeIterString:
			m.incrCPU(OpCPURangeIterString)
			m.doOpExec(op)
		case OpRangeIterMap:
			m.incrCPU(OpCPURangeIterMap)
			m.doOpExec(op)
		case OpReturnCallDefers:
			m.incrCPU(OpCPUReturnCallDefers)
			m.doOpReturnCallDefers()
		default:
			panic(fmt.Sprintf("unexpected opcode %s", op.String()))
		}
		if bm.OpsEnabled {
			if op != OpStaticTypeOf {
				bm.StopOpCode()
			}
		}
	}
}

//----------------------------------------
// push pop methods.

func (m *Machine) PushOp(op Op) {
	if debug {
		m.Printf("+o %v\n", op)
	}
	if len(m.Ops) == m.NumOps {
		// TODO tune. also see PushValue().
		newOps := make([]Op, len(m.Ops)*2)
		copy(newOps, m.Ops)
		m.Ops = newOps
	}

	m.Ops[m.NumOps] = op
	m.NumOps++
}

func (m *Machine) PopOp() Op {
	numOps := m.NumOps
	op := m.Ops[numOps-1]
	if debug {
		m.Printf("-o %v\n", op)
	}
	if OpSticky <= op {
		// do not pop persistent op types.
	} else {
		m.NumOps--
	}
	return op
}

func (m *Machine) ForcePopOp() {
	if debug {
		m.Printf("-o! %v\n", m.Ops[m.NumOps-1])
	}
	m.NumOps--
}

// Offset starts at 1.
// DEPRECATED use PeekStmt1() instead.
func (m *Machine) PeekStmt(offset int) Stmt {
	if debug {
		if offset != 1 {
			panic("should not happen")
		}
	}
	return m.Stmts[len(m.Stmts)-offset]
}

func (m *Machine) PeekStmt1() Stmt {
	numStmts := len(m.Stmts)
	s := m.Stmts[numStmts-1]
	if bs, ok := s.(*bodyStmt); ok {
		return bs.Active
	} else {
		return m.Stmts[numStmts-1]
	}
}

func (m *Machine) PushStmt(s Stmt) {
	if debug {
		m.Printf("+s %v\n", s)
	}
	m.Stmts = append(m.Stmts, s)
}

func (m *Machine) PushStmts(ss ...Stmt) {
	if debug {
		for _, s := range ss {
			m.Printf("+s %v\n", s)
		}
	}
	m.Stmts = append(m.Stmts, ss...)
}

func (m *Machine) PopStmt() Stmt {
	numStmts := len(m.Stmts)
	s := m.Stmts[numStmts-1]
	if debug {
		m.Printf("-s %v\n", s)
	}
	if bs, ok := s.(*bodyStmt); ok {
		return bs.PopActiveStmt()
	}

	m.Stmts = m.Stmts[:numStmts-1]

	return s
}

func (m *Machine) ForcePopStmt() (s Stmt) {
	numStmts := len(m.Stmts)
	s = m.Stmts[numStmts-1]
	if debug {
		m.Printf("-s %v\n", s)
	}
	// TODO debug lines and assertions.
	m.Stmts = m.Stmts[:len(m.Stmts)-1]
	return
}

// Offset starts at 1.
func (m *Machine) PeekExpr(offset int) Expr {
	return m.Exprs[len(m.Exprs)-offset]
}

func (m *Machine) PushExpr(x Expr) {
	if debug {
		m.Printf("+x %v\n", x)
	}
	m.Exprs = append(m.Exprs, x)
}

func (m *Machine) PopExpr() Expr {
	numExprs := len(m.Exprs)
	x := m.Exprs[numExprs-1]
	if debug {
		m.Printf("-x %v\n", x)
	}
	m.Exprs = m.Exprs[:numExprs-1]
	return x
}

// Returns reference to value in Values stack.  Offset starts at 1.
func (m *Machine) PeekValue(offset int) *TypedValue {
	return &m.Values[m.NumValues-offset]
}

// XXX delete?
func (m *Machine) PeekType(offset int) Type {
	return m.Values[m.NumValues-offset].T
}

func (m *Machine) PushValue(tv TypedValue) {
	if debug {
		m.Printf("+v %v\n", tv)
	}
	if len(m.Values) == m.NumValues {
		// TODO tune. also see PushOp().
		newValues := make([]TypedValue, len(m.Values)*2)
		copy(newValues, m.Values)
		m.Values = newValues
	}
	m.Values[m.NumValues] = tv
	m.NumValues++
	return
}

// Resulting reference is volatile.
func (m *Machine) PopValue() (tv *TypedValue) {
	tv = &m.Values[m.NumValues-1]
	if debug {
		m.Printf("-v %v\n", tv)
	}
	m.NumValues--
	return tv
}

// Returns a slice of n values in the stack and decrements NumValues.
// NOTE: The results are on the values stack, so they must be copied or used
// immediately.  If you need to use the machine before or during usage,
// consider using PopCopyValues().
// NOTE: the values are in stack order, oldest first, the opposite order of
// multiple pop calls.  This is used for params assignment, for example.
func (m *Machine) PopValues(n int) []TypedValue {
	if debug {
		for i := range n {
			tv := m.Values[m.NumValues-n+i]
			m.Printf("-vs[%d/%d] %v\n", i, n, tv)
		}
	}
	m.NumValues -= n
	return m.Values[m.NumValues : m.NumValues+n]
}

// Like PopValues(), but copies the values onto a new slice.
func (m *Machine) PopCopyValues(n int) []TypedValue {
	res := make([]TypedValue, n)
	ptvs := m.PopValues(n)
	copy(res, ptvs)
	return res
}

// Decrements NumValues by number of last results.
func (m *Machine) PopResults() {
	if debug {
		for range m.NumResults {
			m.PopValue()
		}
	} else {
		m.NumValues -= m.NumResults
	}
	m.NumResults = 0
}

// Pops values with index start or greater.
func (m *Machine) ReapValues(start int) []TypedValue {
	end := m.NumValues
	rs := make([]TypedValue, end-start)
	copy(rs, m.Values[start:end])
	m.NumValues = start
	return rs
}

func (m *Machine) PushBlock(b *Block) {
	if debug {
		m.Println("+B")
	}
	m.Blocks = append(m.Blocks, b)
}

func (m *Machine) PopBlock() (b *Block) {
	if debug {
		m.Println("-B")
	}
	numBlocks := len(m.Blocks)
	b = m.Blocks[numBlocks-1]
	m.Blocks = m.Blocks[:numBlocks-1]
	return b
}

// The result is a volatile reference in the machine's type stack.
// Mutate and forget.
func (m *Machine) LastBlock() *Block {
	return m.Blocks[len(m.Blocks)-1]
}

// Pushes a frame with one less statement.
func (m *Machine) PushFrameBasic(s Stmt) {
	label := s.GetLabel()
	fr := &Frame{
		Label:     label,
		Source:    s,
		NumOps:    m.NumOps,
		NumValues: m.NumValues,
		NumExprs:  len(m.Exprs),
		NumStmts:  len(m.Stmts),
		NumBlocks: len(m.Blocks),
	}
	if debug {
		m.Printf("+F %#v\n", fr)
	}
	m.Frames = append(m.Frames, fr)
}

// TODO: track breaks/panics/returns on frame and
// ensure the counts are consistent, otherwise we mask
// bugs with frame pops.
func (m *Machine) PushFrameCall(cx *CallExpr, fv *FuncValue, recv TypedValue) {
	fr := &Frame{
		Source:      cx,
		NumOps:      m.NumOps,
		NumValues:   m.NumValues - cx.NumArgs - 1,
		NumExprs:    len(m.Exprs),
		NumStmts:    len(m.Stmts),
		NumBlocks:   len(m.Blocks),
		Func:        fv,
		Receiver:    recv,
		NumArgs:     cx.NumArgs,
		IsVarg:      cx.Varg,
		Defers:      nil,
		LastPackage: m.Package,
		LastRealm:   m.Realm,
	}
	if debug {
		if m.Package == nil {
			panic("should not happen")
		}
	}
	if debug {
		m.Printf("+F %#v\n", fr)
	}
	m.Frames = append(m.Frames, fr)
	pv := fv.GetPackage(m.Store)
	if pv == nil {
		panic(fmt.Sprintf("package value missing in store: %s", fv.PkgPath))
	}
	rlm := pv.GetRealm()
	if rlm == nil && recv.IsDefined() {
		obj := recv.GetFirstObject(m.Store)
		if obj == nil {
			// could be a nil receiver.
			// just ignore.
		} else {
			recvOID := obj.GetObjectInfo().ID
			if !recvOID.IsZero() {
				// override the pv and rlm with receiver's.
				recvPkgOID := ObjectIDFromPkgID(recvOID.PkgID)
				pv = m.Store.GetObject(recvPkgOID).(*PackageValue)
				rlm = pv.GetRealm() // done
			}
		}
	}
	m.Package = pv
	if rlm != nil && m.Realm != rlm {
		m.Realm = rlm // enter new realm
	}
}

func (m *Machine) PopFrame() Frame {
	numFrames := len(m.Frames)
	f := m.Frames[numFrames-1]
	f.Popped = true
	if debug {
		m.Printf("-F %#v\n", f)
	}
	m.Frames = m.Frames[:numFrames-1]

	return *f
}

func (m *Machine) PopFrameAndReset() {
	fr := m.PopFrame()
	fr.Popped = true
	m.NumOps = fr.NumOps
	m.NumValues = fr.NumValues
	m.Exprs = m.Exprs[:fr.NumExprs]
	m.Stmts = m.Stmts[:fr.NumStmts]
	m.Blocks = m.Blocks[:fr.NumBlocks]
	m.PopStmt() // may be sticky
}

// TODO: optimize by passing in last frame.
func (m *Machine) PopFrameAndReturn() {
	fr := m.PopFrame()
	fr.Popped = true
	if debug {
		if !fr.IsCall() {
			panic("unexpected non-call (loop) frame")
		}
	}
	rtypes := fr.Func.GetType(m.Store).Results
	numRes := len(rtypes)
	m.NumOps = fr.NumOps
	m.NumResults = numRes
	m.Exprs = m.Exprs[:fr.NumExprs]
	m.Stmts = m.Stmts[:fr.NumStmts]
	m.Blocks = m.Blocks[:fr.NumBlocks]
	// shift and convert results to typed-nil if undefined and not iface
	// kind.  and not func result type isn't interface kind.
	resStart := m.NumValues - numRes
	for i := range numRes {
		res := m.Values[resStart+i]
		if res.IsUndefined() && rtypes[i].Type.Kind() != InterfaceKind {
			res.T = rtypes[i].Type
		}
		m.Values[fr.NumValues+i] = res
	}
	m.NumValues = fr.NumValues + numRes
	m.Package = fr.LastPackage
	m.Realm = fr.LastRealm
}

func (m *Machine) PeekFrameAndContinueFor() {
	fr := m.LastFrame()
	m.NumOps = fr.NumOps + 1
	m.NumValues = fr.NumValues
	m.Exprs = m.Exprs[:fr.NumExprs]
	m.Stmts = m.Stmts[:fr.NumStmts+1]
	m.Blocks = m.Blocks[:fr.NumBlocks+1]
	ls := m.PeekStmt(1).(*bodyStmt)
	ls.NextBodyIndex = ls.BodyLen
}

func (m *Machine) PeekFrameAndContinueRange() {
	fr := m.LastFrame()
	m.NumOps = fr.NumOps + 1
	m.NumValues = fr.NumValues + 1
	m.Exprs = m.Exprs[:fr.NumExprs]
	m.Stmts = m.Stmts[:fr.NumStmts+1]
	m.Blocks = m.Blocks[:fr.NumBlocks+1]
	ls := m.PeekStmt(1).(*bodyStmt)
	ls.NextBodyIndex = ls.BodyLen
}

func (m *Machine) NumFrames() int {
	return len(m.Frames)
}

func (m *Machine) LastFrame() *Frame {
	return m.Frames[len(m.Frames)-1]
}

// MustLastCallFrame returns the last call frame with an offset of n. It panics if the frame is not found.
func (m *Machine) MustLastCallFrame(n int) *Frame {
	return m.lastCallFrame(n, true)
}

// LastCallFrame behaves the same as MustLastCallFrame, but rather than panicking,
// returns nil if the frame is not found.
func (m *Machine) LastCallFrame(n int) *Frame {
	return m.lastCallFrame(n, false)
}

// TODO: this function and PopUntilLastCallFrame() is used in conjunction
// spanning two disjoint operations upon return. Optimize.
// If n is 1, returns the immediately last call frame.
func (m *Machine) lastCallFrame(n int, mustBeFound bool) *Frame {
	if n == 0 {
		panic("n must be positive")
	}
	for i := len(m.Frames) - 1; i >= 0; i-- {
		fr := m.Frames[i]
		if fr.IsCall() {
			if n == 1 {
				return fr
			} else {
				n-- // continue
			}
		}
	}

	if mustBeFound {
		panic("frame not found")
	}

	return nil
}

// pops the last non-call (loop) frames
// and returns the last call frame (which is left on stack).
func (m *Machine) PopUntilLastCallFrame() *Frame {
	fmt.Println("---PopUntilLastCallFrame, len(m.Frames): ", len(m.Frames))
	for i := len(m.Frames) - 1; i >= 0; i-- {
		fr := m.Frames[i]
		if fr.IsCall() {
			m.Frames = m.Frames[:i+1]
			fmt.Println("---return fr: ", fr)
			return fr
		}

		fr.Popped = true
	}

	// No frames are popped, so revert all the frames' popped flag.
	// This is expected to happen infrequently.
	for _, frame := range m.Frames {
		frame.Popped = false
	}

	return nil
}

func (m *Machine) PushForPointer(lx Expr) {
	switch lx := lx.(type) {
	case *NameExpr:
		// no Lhs eval needed.
	case *IndexExpr:
		// evaluate Index
		m.PushExpr(lx.Index)
		m.PushOp(OpEval)
		// evaluate X
		m.PushExpr(lx.X)
		m.PushOp(OpEval)
	case *SelectorExpr:
		// evaluate X
		m.PushExpr(lx.X)
		m.PushOp(OpEval)
	case *StarExpr:
		// evaluate X (a reference)
		m.PushExpr(lx.X)
		m.PushOp(OpEval)
	case *CompositeLitExpr: // for *RefExpr e.g. &mystruct{}
		// evaluate lx.
		m.PushExpr(lx)
		m.PushOp(OpEval)
	default:
		panic(fmt.Sprintf(
			"illegal assignment X expression type %v",
			reflect.TypeOf(lx)))
	}
}

func (m *Machine) PopAsPointer(lx Expr) PointerValue {
	switch lx := lx.(type) {
	case *NameExpr:
		switch lx.Type {
		case NameExprTypeNormal:
			lb := m.LastBlock()
			return lb.GetPointerTo(m.Store, lx.Path)
		case NameExprTypeHeapUse:
			lb := m.LastBlock()
			return lb.GetPointerToHeapUse(m.Store, lx.Path)
		case NameExprTypeHeapClosure:
			panic("should not happen")
		default:
			panic("unexpected NameExpr in PopAsPointer")
		}
	case *IndexExpr:
		iv := m.PopValue()
		xv := m.PopValue()
		return xv.GetPointerAtIndex(m.Alloc, m.Store, iv)
	case *SelectorExpr:
		xv := m.PopValue()
		return xv.GetPointerToFromTV(m.Alloc, m.Store, lx.Path)
	case *StarExpr:
		ptr := m.PopValue().V.(PointerValue)
		return ptr
	case *CompositeLitExpr: // for *RefExpr
		tv := *m.PopValue()
		hv := m.Alloc.NewHeapItem(tv)
		return PointerValue{
			TV:    &hv.Value,
			Base:  hv,
			Index: 0,
		}
	default:
		panic("should not happen")
	}
}

// for testing.
func (m *Machine) CheckEmpty() error {
	found := ""
	if m.NumOps > 0 {
		found = "op"
	} else if m.NumValues > 0 {
		found = "value"
	} else if len(m.Exprs) > 0 {
		found = "expr"
	} else if len(m.Stmts) > 0 {
		found = "stmt"
	} else if len(m.Blocks) > 0 {
		for _, b := range m.Blocks {
			_, isPkg := b.GetSource(m.Store).(*PackageNode)
			if isPkg {
				// ok
			} else {
				found = "(non-package) block"
			}
		}
	} else if len(m.Frames) > 0 {
		found = "frame"
	} else if m.NumResults > 0 {
		found = ".NumResults != 0"
	}
	if found != "" {
		return fmt.Errorf("found leftover %s", found)
	} else {
		return nil
	}
}

func (m *Machine) Panic(ex TypedValue) {
	fmt.Println("---m Panic, ex: ", ex)
	// Skip the last frame, as it's the one of the panic() (or native)
	// function call.
	//panicFrames := slices.Clone(m.Frames[:len(m.Frames)-1])
	panicFrames := slices.Clone(m.Frames[:])
	for i, frame := range m.Frames {
		fmt.Printf("frames[%d] is : %v\n", i, frame)
	}

	fmt.Println("---panicFrames: ", panicFrames)

	m.Exceptions = append(
		m.Exceptions,
		Exception{
			Value:      ex,
			Frames:     panicFrames,
			Stacktrace: m.Stacktrace(),
		},
	)
	fmt.Println("---m.Exceptions: ", m.Exceptions)

	m.PopUntilLastCallFrame()
	m.PushOp(OpPanic2)
	m.PushOp(OpReturnCallDefers)
}

// Recover is the underlying implementation of the recover() function in the
// GnoVM. It returns nil if there was no exception to be recovered, otherwise
// it returns the [Exception], which also contains the value passed into panic().
func (m *Machine) Recover() *Exception {
	if len(m.Exceptions) == 0 {
		return nil
	}

	// If the exception is out of scope, this recover can't help; return nil.
	if m.PanicScope <= m.DeferPanicScope {
		return nil
	}

	exception := &m.Exceptions[len(m.Exceptions)-1]

	// If the frame the exception occurred in is not popped, it's possible that
	// the exception is still in scope and can be recovered.
	if !exception.Frame.Popped {
		// If the frame is not the current frame, the exception is not in scope; return nil.
		// This retrieves the second most recent call frame because the first most recent
		// is the call to recover itself.
		if frame := m.LastCallFrame(2); frame == nil || frame != exception.Frame {
			return nil
		}
	}

	if isUntyped(exception.Value.T) {
		ConvertUntypedTo(&exception.Value, nil)
	}
	// Recover complete; remove exceptions.
	m.Exceptions = nil
	return exception
}

//----------------------------------------
// inspection methods

func (m *Machine) Println(args ...any) {
	if debug {
		if enabled {
			_, file, line, _ := runtime.Caller(2) // get caller info
			caller := fmt.Sprintf("%-.12s:%-4d", path.Base(file), line)
			prefix := fmt.Sprintf("DEBUG: %17s: ", caller)
			s := prefix + strings.Repeat("|", m.NumOps)
			fmt.Println(append([]any{s}, args...)...)
		}
	}
}

func (m *Machine) Printf(format string, args ...any) {
	if debug {
		if enabled {
			_, file, line, _ := runtime.Caller(2) // get caller info
			caller := fmt.Sprintf("%-.12s:%-4d", path.Base(file), line)
			prefix := fmt.Sprintf("DEBUG: %17s: ", caller)
			s := prefix + strings.Repeat("|", m.NumOps)
			fmt.Printf(s+" "+format, args...)
		}
	}
}

func (m *Machine) String() string {
	if m == nil {
		return "Machine:nil"
	}

	// Calculate some reasonable total length to avoid reallocation
	// Assuming an average length of 32 characters per string
	var (
		vsLength         = m.NumValues * 32
		ssLength         = len(m.Stmts) * 32
		xsLength         = len(m.Exprs) * 32
		bsLength         = 1024
		obsLength        = len(m.Blocks) * 32
		fsLength         = len(m.Frames) * 32
		exceptionsLength = len(m.Exceptions)

		totalLength = vsLength + ssLength + xsLength + bsLength + obsLength + fsLength + exceptionsLength
	)

	var sb strings.Builder
	builder := &sb // Pointer for use in fmt.Fprintf.
	builder.Grow(totalLength)

	fmt.Fprintf(builder, "Machine:\n    PreprocessorMode: %v\n    Op: %v\n    Values: (len: %d)\n", m.PreprocessorMode, m.Ops[:m.NumOps], m.NumValues)

	for i := m.NumValues - 1; i >= 0; i-- {
		fmt.Fprintf(builder, "          #%d %v\n", i, m.Values[i])
	}

	builder.WriteString("    Exprs:\n")

	for i := len(m.Exprs) - 1; i >= 0; i-- {
		fmt.Fprintf(builder, "          #%d %v\n", i, m.Exprs[i])
	}

	builder.WriteString("    Stmts:\n")

	for i := len(m.Stmts) - 1; i >= 0; i-- {
		fmt.Fprintf(builder, "          #%d %v\n", i, m.Stmts[i])
	}

	builder.WriteString("    Blocks:\n")

	for i := len(m.Blocks) - 1; i > 0; i-- {
		b := m.Blocks[i]
		if b == nil {
			continue
		}

		gen := builder.Len()/3 + 1
		gens := "@" // strings.Repeat("@", gen)

		if pv, ok := b.Source.(*PackageNode); ok {
			// package blocks have too much, so just
			// print the pkgpath.
			fmt.Fprintf(builder, "          %s(%d) %s\n", gens, gen, pv.PkgPath)
		} else {
			bsi := b.StringIndented("            ")
			fmt.Fprintf(builder, "          %s(%d) %s\n", gens, gen, bsi)

			if b.Source != nil {
				sb := b.GetSource(m.Store).GetStaticBlock().GetBlock()
				fmt.Fprintf(builder, " (s vals) %s(%d) %s\n", gens, gen, sb.StringIndented("            "))

				sts := b.GetSource(m.Store).GetStaticBlock().Types
				fmt.Fprintf(builder, " (s typs) %s(%d) %s\n", gens, gen, sts)
			}
		}

		// Update b
		switch bp := b.Parent.(type) {
		case nil:
			b = nil
		case *Block:
			b = bp
		case RefValue:
			fmt.Fprintf(builder, "            (block ref %v)\n", bp.ObjectID)
			b = nil
		default:
			panic("should not happen")
		}
	}

	builder.WriteString("    Blocks (other):\n")

	for i := len(m.Blocks) - 2; i >= 0; i-- {
		b := m.Blocks[i]

		if b == nil || b.Source == nil {
			continue
		}

		if _, ok := b.Source.(*PackageNode); ok {
			break // done, skip *PackageNode.
		} else {
			fmt.Fprintf(builder, "          #%d %s\n", i,
				b.StringIndented("            "))
			if b.Source != nil {
				sb := b.GetSource(m.Store).GetStaticBlock().GetBlock()
				fmt.Fprintf(builder, " (static) #%d %s\n", i,
					sb.StringIndented("            "))
			}
		}
	}

	builder.WriteString("    Frames:\n")

	for i := len(m.Frames) - 1; i >= 0; i-- {
		fmt.Fprintf(builder, "          #%d %s\n", i, m.Frames[i])
	}

	if m.Realm != nil {
		fmt.Fprintf(builder, "    Realm:\n      %s\n", m.Realm.Path)
	}

	builder.WriteString("    Exceptions:\n")

	for _, ex := range m.Exceptions {
		fmt.Fprintf(builder, "      %s\n", ex.Sprint(m))
	}

	return builder.String()
}

func (m *Machine) ExceptionsStacktrace() string {
	if len(m.Exceptions) == 0 {
		return ""
	}

	var builder strings.Builder

	ex := m.Exceptions[0]
	builder.WriteString("panic: " + ex.Sprint(m) + "\n")
	builder.WriteString(ex.Stacktrace.String())

	switch {
	case len(m.Exceptions) > 2:
		fmt.Fprintf(&builder, "... %d panic(s) elided ...\n", len(m.Exceptions)-2)
		fallthrough // to print last exception
	case len(m.Exceptions) == 2:
		ex = m.Exceptions[len(m.Exceptions)-1]
		builder.WriteString("panic: " + ex.Sprint(m) + "\n")
		builder.WriteString(ex.Stacktrace.String())
	}

	return builder.String()
}<|MERGE_RESOLUTION|>--- conflicted
+++ resolved
@@ -5,13 +5,9 @@
 	"io"
 	"path"
 	"reflect"
-<<<<<<< HEAD
-	"slices"
-=======
 	"runtime"
 	"slices"
 	"strconv"
->>>>>>> a1f03e1c
 	"strings"
 	"sync"
 
@@ -45,15 +41,6 @@
 	Debugger Debugger
 
 	// Configuration
-<<<<<<< HEAD
-	CheckTypes bool // not yet used
-	ReadOnly   bool
-	MaxCycles  int64
-	Output     io.Writer
-	Store      Store
-	Context    interface{}
-	GasMeter   store.GasMeter
-=======
 	PreprocessorMode bool // this is used as a flag when const values are evaluated during preprocessing
 	Output           io.Writer
 	Store            Store
@@ -66,7 +53,6 @@
 	// it is executed. It is reset to zero after the defer functions in the current
 	// scope have finished executing.
 	DeferPanicScope uint
->>>>>>> a1f03e1c
 }
 
 // NewMachine initializes a new gno virtual machine, acting as a shorthand
@@ -381,106 +367,6 @@
 	return x
 }
 
-<<<<<<< HEAD
-// Tests all test files in a mempackage.
-// Assumes that the importing of packages is handled elsewhere.
-// The resulting package value and node become injected with TestMethods and
-// other declarations, so it is expected that non-test code will not be run
-// afterwards from the same store.
-func (m *Machine) TestMemPackage(t *testing.T, memPkg *std.MemPackage) {
-	defer m.injectLocOnPanic()
-	DisableDebug()
-	fmt.Println("DEBUG DISABLED (FOR TEST DEPENDENCIES INIT)")
-	// parse test files.
-	tfiles, itfiles := ParseMemPackageTests(memPkg)
-	{ // first, tfiles which run in the same package.
-		pv := m.Store.GetPackage(memPkg.Path, false)
-		pvBlock := pv.GetBlock(m.Store)
-		pvSize := len(pvBlock.Values)
-		m.SetActivePackage(pv)
-		// run test files.
-		m.RunFiles(tfiles.Files...)
-		// run all tests in test files.
-		for i := pvSize; i < len(pvBlock.Values); i++ {
-			tv := pvBlock.Values[i]
-			m.TestFunc(t, tv)
-		}
-	}
-	{ // run all (import) tests in test files.
-		pn := NewPackageNode(Name(memPkg.Name+"_test"), memPkg.Path+"_test", itfiles)
-		pv := pn.NewPackage()
-		m.Store.SetBlockNode(pn)
-		m.Store.SetCachePackage(pv)
-		pvBlock := pv.GetBlock(m.Store)
-		m.SetActivePackage(pv)
-		m.RunFiles(itfiles.Files...)
-		pn.PrepareNewValues(pv)
-		EnableDebug()
-		fmt.Println("DEBUG ENABLED")
-		for i := 0; i < len(pvBlock.Values); i++ {
-			tv := pvBlock.Values[i]
-			m.TestFunc(t, tv)
-		}
-	}
-}
-
-// TestFunc calls tv with testing.RunTest, if tv is a function with a name that
-// starts with `Test`.
-func (m *Machine) TestFunc(t *testing.T, tv TypedValue) {
-	if !(tv.T.Kind() == FuncKind &&
-			strings.HasPrefix(string(tv.V.(*FuncValue).Name), "Test")) {
-		return // not a test function.
-	}
-	// XXX ensure correct func type.
-	name := string(tv.V.(*FuncValue).Name)
-	// prefetch the testing package.
-	testingpv := m.Store.GetPackage("testing", false)
-	testingtv := TypedValue{T: gPackageType, V: testingpv}
-	testingcx := &ConstExpr{TypedValue: testingtv}
-
-	t.Run(name, func(t *testing.T) {
-		defer m.injectLocOnPanic()
-		x := Call(
-			Sel(testingcx, "RunTest"), // Call testing.RunTest
-			Str(name),                 // First param, the name of the test
-			X("true"),                 // Second Param, verbose bool
-			&CompositeLitExpr{ // Third param, the testing.InternalTest
-				Type: Sel(testingcx, "InternalTest"),
-				Elts: KeyValueExprs{
-					{Key: X("Name"), Value: Str(name)},
-					{Key: X("F"), Value: X(name)},
-				},
-			},
-		)
-		res := m.Eval(x)
-		ret := res[0].GetString()
-		if ret == "" {
-			t.Errorf("failed to execute unit test: %q", name)
-			return
-		}
-
-		// mirror of stdlibs/testing.Report
-		var report struct {
-			Skipped bool
-			Failed  bool
-		}
-		err := json.Unmarshal([]byte(ret), &report)
-		if err != nil {
-			t.Errorf("failed to parse test output %q", name)
-			return
-		}
-
-		switch {
-		case report.Skipped:
-			t.SkipNow()
-		case report.Failed:
-			t.Fail()
-		}
-	})
-}
-
-=======
->>>>>>> a1f03e1c
 // Stacktrace returns the stack trace of the machine.
 // It collects the executions and frames from the machine's frames and statements.
 func (m *Machine) Stacktrace() (stacktrace Stacktrace) {
@@ -2195,11 +2081,12 @@
 
 	// If the frame the exception occurred in is not popped, it's possible that
 	// the exception is still in scope and can be recovered.
-	if !exception.Frame.Popped {
+	exframe := m.LastCallFrame(3)
+	if !exframe.Popped {
 		// If the frame is not the current frame, the exception is not in scope; return nil.
 		// This retrieves the second most recent call frame because the first most recent
 		// is the call to recover itself.
-		if frame := m.LastCallFrame(2); frame == nil || frame != exception.Frame {
+		if frame := m.LastCallFrame(2); frame == nil || frame != exframe {
 			return nil
 		}
 	}
