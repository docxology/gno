--- conflicted
+++ resolved
@@ -22,11 +22,11 @@
 	XXX move to pkg/gnolang/importer.go.
 */
 
-<<<<<<< HEAD
 // While makeGnoBuiltins() returns a *std.MemFile to inject into each package,
 // they may need to import a central package if they declare any types,
 // otherwise each .gnobuiltins.gno would be declaring their own types.
 var gnoBuiltinsCache = make(map[string]*std.MemPackage) // pkgPath -> mpkg or nil.
+
 func gnoBuiltinsMemPackage(pkgPath string) *std.MemPackage {
 	if !strings.HasPrefix(pkgPath, "gnobuiltins/") {
 		panic("expected pkgPath to start with gnobuiltins/")
@@ -101,19 +101,6 @@
 	file := &std.MemFile{
 		Name: ".gnobuiltins.gno", // because GoParseMemPackage expects .gno.
 		Body: fmt.Sprintf(gnoBuiltins, pkgName),
-=======
-func makeGnoBuiltins(pkgName string) *std.MemFile {
-	file := &std.MemFile{
-		Name: ".gnobuiltins.gno", // because GoParseMemPackage expects .gno.
-		Body: fmt.Sprintf(`package %s
-
-func istypednil(x any) bool { return false } // shim
-func crossing() { } // shim
-func cross[F any](fn F) F { return fn } // shim
-func revive[F any](fn F) any { return nil } // shim
-type realm interface{} // shim
-`, pkgName),
->>>>>>> f6b72554
 	}
 	return file
 }
@@ -124,7 +111,6 @@
 	GetMemPackage(pkgPath string) *std.MemPackage
 }
 
-<<<<<<< HEAD
 // Wrap the getter and intercept "gnobuiltins/*" paths, which is only used for
 // type-checking.
 type gnoBuiltinsGetterWrapper struct {
@@ -139,38 +125,20 @@
 	}
 }
 
-=======
-type TypeCheckFilesResult struct {
-	FileSet          *token.FileSet
-	SourceFiles      []*ast.File // All normal .gno files (and _test.gno files if wtests).
-	TestPackageFiles []*ast.File // All files in test packages (_test.gno & _testfile.gno).
-	TestFiles        []*ast.File // All standalone test files (_testfile.gno).
-}
-
->>>>>>> f6b72554
 // TypeCheckMemPackage performs type validation and checking on the given
 // mpkg. To retrieve dependencies, it uses getter.
 //
 // The syntax checking is performed entirely using Go's go/types package.
-<<<<<<< HEAD
 //
 // Args:
 //   - strict: ensure gno.mod exists and gno version is latest.
 func TypeCheckMemPackage(mpkg *std.MemPackage, getter MemPackageGetter, strict bool) (
 	pkg *types.Package, errs error,
-=======
-func TypeCheckMemPackage(mpkg *std.MemPackage, getter MemPackageGetter, pmode ParseMode) (
-	pkg *types.Package, tfiles *TypeCheckFilesResult, errs error,
->>>>>>> f6b72554
 ) {
 	var gimp *gnoImporter
 	gimp = &gnoImporter{
 		pkgPath: mpkg.Path,
-<<<<<<< HEAD
 		getter:  gnoBuiltinsGetterWrapper{getter},
-=======
-		getter:  getter,
->>>>>>> f6b72554
 		cache:   map[string]*gnoImporterResult{},
 		cfg: &types.Config{
 			Error: func(err error) {
@@ -181,14 +149,9 @@
 	}
 	gimp.cfg.Importer = gimp
 
-<<<<<<< HEAD
 	pmode := ParseModeAll // type check all .gno files
 	pkg, errs = gimp.typeCheckMemPackage(mpkg, pmode, strict)
 	return
-=======
-	strict := true // check gno.mod exists
-	return gimp.typeCheckMemPackage(mpkg, pmode, strict)
->>>>>>> f6b72554
 }
 
 type gnoImporterResult struct {
@@ -265,11 +228,7 @@
 		pmode = ParseModeIntegration
 	}
 	strict := false // don't check for gno.mod for imports.
-<<<<<<< HEAD
 	pkg, errs := gimp.typeCheckMemPackage(mpkg, pmode, strict)
-=======
-	pkg, _, errs := gimp.typeCheckMemPackage(mpkg, pmode, strict)
->>>>>>> f6b72554
 	if errs != nil {
 		result.err = errs
 		result.pending = false
@@ -281,7 +240,6 @@
 	return pkg, errs
 }
 
-<<<<<<< HEAD
 // Minimal AST mutation(s) for Go.
 // For gno 0.0 there was nothing to do besides including .gnobuiltins.gno.
 // For gno 0.9 we need to support init(cur realm), main(cur realm) by
@@ -328,8 +286,6 @@
 	return err
 }
 
-=======
->>>>>>> f6b72554
 // Assumes that the code is Gno 0.9.
 // If not, first use `gno lint` to transpile the code.
 // Returns parsed *types.Package, *token.FileSet, []*ast.File.
@@ -339,7 +295,6 @@
 //     ParseModeProduction when type-checking imports.
 //   - strict: If true errors on gno.mod version mismatch.
 func (gimp *gnoImporter) typeCheckMemPackage(mpkg *std.MemPackage, pmode ParseMode, strict bool) (
-<<<<<<< HEAD
 	pkg *types.Package, errs error,
 ) {
 	// See adr/pr4264_lint_transpile.md
@@ -370,84 +325,13 @@
 	gofset, allgofs, gofs, _gofs, tgofs, errs := GoParseMemPackage(mpkg, pmode)
 	if errs != nil {
 		return nil, errs
-=======
-	pkg *types.Package, tfiles *TypeCheckFilesResult, errs error,
-) {
-	// See adr/pr4264_lint_transpile.md
-	// STEP 2: Check gno.mod version.
-	if strict {
-		_, err := ParseCheckGnoMod(mpkg)
-		if err != nil {
-			return nil, nil, err
-		}
-	}
-
-	// STEP 3: Parse the mem package to Go AST.
-	gofset, gofs, _gofs, tgofs, errs := GoParseMemPackage(mpkg, pmode)
-	if errs != nil {
-		return nil, nil, errs
-	}
-	if pmode == ParseModeProduction && (len(_gofs) > 0 || len(tgofs) > 0) {
-		panic("unexpected test files from GoParseMemPackage()")
-	}
-	if pmode == ParseModeIntegration && (len(_gofs) > 0 || len(tgofs) > 0) {
-		panic("unexpected xxx_test and *_filetest.gno tests")
-	}
-
-	// STEP 3: Add and Parse .gnobuiltins.go file.
-	file := makeGnoBuiltins(mpkg.Name)
-	const parseOpts = parser.ParseComments |
-		parser.DeclarationErrors |
-		parser.SkipObjectResolution
-	gmgof, err := parser.ParseFile(
-		gofset,
-		path.Join(mpkg.Path, file.Name),
-		file.Body,
-		parseOpts)
-	if err != nil {
-		panic(fmt.Errorf("error parsing gotypecheck .gnobuiltins.gno file: %w", err))
-	}
-
-	// NOTE: When returning errs from this function,
-
-	// STEP 4: Type-check Gno0.9 AST in Go (normal, and _test.gno if ParseModeIntegration).
-	gofs = append(gofs, gmgof)
-	// NOTE: .Check doesn't return an err, it appends to .errors.  also,
-	// gimp.errors may already be populated. For example, even after an
-	// import failure the Go type checker will continue to try to import
-	// more imports, to collect more errors for the user to see.
-	numErrs := len(gimp.errors)
-	pkg, _ = gimp.cfg.Check(mpkg.Path, gofset, gofs, nil)
-	/* NOTE: Uncomment to fail earlier.
-	if len(gimp.errors) != numErrs {
-		errs = multierr.Combine(gimp.errors...)
-		return
-	}
-	*/
-
-	// STEP 4: Type-check Gno0.9 AST in Go (xxx_test package if ParseModeAll).
-	if strings.HasSuffix(mpkg.Name, "_test") {
-		// e.g. When running a filetest // PKGPATH: xxx_test.
-	} else {
-		gmgof.Name = ast.NewIdent(mpkg.Name + "_test")
-		defer func() { gmgof.Name = ast.NewIdent(mpkg.Name) }() // revert
-	}
-	_gofs2 := append(_gofs, gmgof)
-	_, _ = gimp.cfg.Check(mpkg.Path+"_test", gofset, _gofs2, nil)
-	/* NOTE: Uncomment to fail earlier.
-	if len(gimp.errors) != numErrs {
-		errs = multierr.Combine(gimp.errors...)
-		return
->>>>>>> f6b72554
-	}
-	*/
-
-<<<<<<< HEAD
+	}
+
 	// STEP 3: Prepare for Go type-checking.
 	for _, gof := range allgofs {
 		err := prepareGoGno0p9(gof)
 		if err != nil {
-			panic(fmt.Sprintf("unexpected error: %w", err))
+			panic(fmt.Sprintf("unexpected error: %v", err))
 		}
 	}
 
@@ -537,50 +421,6 @@
 		*/
 	}
 	return pkg, multierr.Combine(gimp.errors[numErrs:]...)
-=======
-	// STEP 4: Type-check Gno0.9 AST in Go (_filetest.gno if ParseModeAll).
-	defer func() { gmgof.Name = ast.NewIdent(mpkg.Name) }() // revert
-	for _, tgof := range tgofs {
-		// Each filetest is its own package.
-		// XXX If we're re-parsing the filetest anyways,
-		// change GoParseMemPackage to not parse into tgofs.
-		tfname := filepath.Base(gofset.File(tgof.Pos()).Name())
-		tpname := tgof.Name.String()
-		tfile := mpkg.GetFile(tfname)
-		// XXX If filetest are having issues, consider this:
-		// pkgPath := fmt.Sprintf("%s_filetest%d", mpkg.Path, i)
-		pkgPath := mpkg.Path
-		tmpkg := &std.MemPackage{Name: tpname, Path: pkgPath}
-		tmpkg.NewFile(tfname, tfile.Body)
-		bfile := makeGnoBuiltins(tpname)
-		tmpkg.AddFile(bfile)
-		gofset2, gofs2, _, tgofs2, _ := GoParseMemPackage(tmpkg, ParseModeAll)
-		if len(gimp.errors) != numErrs {
-			/* NOTE: Uncomment to fail earlier.
-			errs = multierr.Combine(gimp.errors...)
-			return
-			*/
-			continue
-		}
-		// gofs2 (.gnobuiltins.gno), tgofs2 (*_testfile.gno)
-		gofs2 = append(gofs2, tgofs2...)
-		_, _ = gimp.cfg.Check(tmpkg.Path, gofset2, gofs2, nil)
-		/* NOTE: Uncomment to fail earlier.
-		if len(gimp.errors) != numErrs {
-			errs = multierr.Combine(gimp.errors...)
-			return
-		}
-		*/
-	}
-
-	tfiles = &TypeCheckFilesResult{
-		FileSet:          gofset,
-		SourceFiles:      gofs,
-		TestPackageFiles: _gofs,
-		TestFiles:        gofs,
-	}
-	return pkg, tfiles, multierr.Combine(gimp.errors[numErrs:]...)
->>>>>>> f6b72554
 }
 
 func deleteOldIdents(idents map[string]func(), gof *ast.File) {
@@ -608,7 +448,6 @@
 }
 
 //----------------------------------------
-<<<<<<< HEAD
 // GoParseMemPackage
 
 type ParseMode int
@@ -667,8 +506,8 @@
 			// include all
 		default:
 			panic("should not happen")
-
-		}
+		}
+
 		// Go parse file.
 		const parseOpts = parser.ParseComments |
 			parser.DeclarationErrors |
@@ -759,50 +598,6 @@
 	return fmt.Sprintf("cyclic import detected: %s -> %s", strings.Join(e.Cycle, " -> "), e.Cycle[0])
 }
 
-=======
-// Errors
-
-// ImportError is an interface type.
-type ImportError interface {
-	assertImportError()
-	error
-	GetLocation() string
-	GetMsg() string
-}
-
-func (e ImportNotFoundError) assertImportError() {}
-func (e ImportCycleError) assertImportError()    {}
-
-var (
-	_ ImportError = ImportNotFoundError{}
-	_ ImportError = ImportCycleError{}
-)
-
-// ImportNotFoundError implements ImportError
-type ImportNotFoundError struct {
-	Location string
-	PkgPath  string
-}
-
-func (e ImportNotFoundError) GetLocation() string { return e.Location }
-
-func (e ImportNotFoundError) GetMsg() string { return fmt.Sprintf("unknown import path %q", e.PkgPath) }
-
-func (e ImportNotFoundError) Error() string { return importErrorString(e) }
-
-// ImportCycleError implements ImportError
-type ImportCycleError struct {
-	Location string
-	Cycle    []string
-}
-
-func (e ImportCycleError) GetLocation() string { return e.Location }
-
-func (e ImportCycleError) GetMsg() string {
-	return fmt.Sprintf("cyclic import detected: %s -> %s", strings.Join(e.Cycle, " -> "), e.Cycle[0])
-}
-
->>>>>>> f6b72554
 func (e ImportCycleError) Error() string { return importErrorString(e) }
 
 // helper
