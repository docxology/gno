package gnolang

import (
	"fmt"
	"go/ast"
	"go/parser"
	"go/token"
	"go/types"
	"path"
	"path/filepath"
	"slices"
	"strings"

	"github.com/gnolang/gno/tm2/pkg/std"
	"go.uber.org/multierr"
	"golang.org/x/tools/go/ast/astutil"
)

/*
	Type-checking (using go/types).
	Refer to the [Lint and Transpile ADR](./adr/pr4264_lint_transpile.md).
	XXX move to pkg/gnolang/importer.go.
*/

// While makeGnoBuiltins() returns a *std.MemFile to inject into each package,
// they may need to import a central package if they declare any types,
// otherwise each .gnobuiltins.gno would be declaring their own types.
var gnoBuiltinsCache = make(map[string]*std.MemPackage) // pkgPath -> mpkg or nil.

func gnoBuiltinsMemPackage(pkgPath string) *std.MemPackage {
	if !strings.HasPrefix(pkgPath, "gnobuiltins/") {
		panic("expected pkgPath to start with gnobuiltins/")
	}
	mpkg, ok := gnoBuiltinsCache[pkgPath]
	if ok {
		return mpkg
	}
	switch pkgPath {
	case "gnobuiltins/gno0p9": // 0.9
		mpkg = &std.MemPackage{Type: MPStdlib, Name: "gno0p9", Path: "gnobuiltins/gno0p9"}
		mpkg.SetFile("gno0p9.gno", `package gno0p9
type realm interface {
    Address() address
    PkgPath() string
    Coins() gnocoins
    Send(coins gnocoins, to address) error
    Previous() realm
    Origin() realm
    String() string
}
type Realm = realm

type address string
func (a address) String() string { return string(a) }
func (a address) IsValid() bool { return false } // shim
type Address = address

type gnocoins []gnocoin
type Gnocoins = gnocoins

type gnocoin struct {
    Denom string
    Amount int64
}
type Gnocoin = gnocoin
`)
	default:
		panic("unrecognized gnobuiltins pkgpath")
	}
	gnoBuiltinsCache[pkgPath] = mpkg
	return mpkg
}

func makeGnoBuiltins(pkgName string, gnoVersion string) *std.MemFile {
	gnoBuiltins := ""
	switch gnoVersion {
	case GnoVerLatest: // 0.9
		gnoBuiltins = `package %s
import "gnobuiltins/gno0p9"

func istypednil(x any) bool { return false } // shim
var cross realm // shim
func revive[F any](fn F) any { return nil } // shim
type realm = gno0p9.Realm
type address = gno0p9.Address
type gnocoins = gno0p9.Gnocoins
type gnocoin = gno0p9.Gnocoin
`
	case GnoVerMissing: // 0.0
		gnoBuiltins = `package %s

func istypednil(x any) bool { return false } // shim
func crossing() { } // shim
func cross[F any](fn F) F { return fn } // shim XXX: THIS MUST NOT EXIST IN .gnobuiltins.gno for 0.9!!!
func _cross_gno0p0[F any](fn F) F { return fn } // shim XXX: THIS MUST NOT EXIST IN .gnobuiltins.gno for 0.9!!!
func revive[F any](fn F) any { return nil } // shim
`
	default:
		panic("unsupported gno.mod version " + gnoVersion)
	}
	file := &std.MemFile{
		Name: ".gnobuiltins.gno", // because GoParseMemPackage expects .gno.
		Body: fmt.Sprintf(gnoBuiltins, pkgName),
	}
	return file
}

// MemPackageGetter implements the GetMemPackage() method. It is a subset of
// [Store], separated for ease of testing.
type MemPackageGetter interface {
	GetMemPackage(pkgPath string) *std.MemPackage
}

// Wrap the getter and intercept "gnobuiltins/*" paths, which is only used for
// type-checking.
type gnoBuiltinsGetterWrapper struct {
	mpkg   *std.MemPackage
	getter MemPackageGetter
}

func (gw gnoBuiltinsGetterWrapper) GetMemPackage(pkgPath string) *std.MemPackage {
	if strings.HasPrefix(pkgPath, "gnobuiltins/") {
		return gnoBuiltinsMemPackage(pkgPath)
	} else if gw.mpkg.Type != MPFiletests && gw.mpkg.Path == pkgPath {
		return gw.mpkg
	} else {
		return gw.getter.GetMemPackage(pkgPath)
	}
}

// mode for both mpkg to type-check, as well as all imports.
type TypeCheckMode int

const (
	TCLatestStrict  TypeCheckMode = iota // require latest gno.mod gno version.
	TCLatestRelaxed                      // generate latest gno.mod if missing; for testing
	TCGno0p0                             // when gno fix'ing from gno 0.0.
)

// TypeCheckMemPackage performs type validation and checking on the given
// mpkg. To retrieve dependencies, it uses getter.
//
// The syntax checking is performed entirely using Go's go/types package.
//
// Args:
//   - tcmode: TypeCheckMode, see comments above.
//   - getter: the normal package import getter without test stdlibs.
//   - tgetter: getter for test stdlibs with overrides when gimp.testing (importing from *_test.gno|*_filetest.gno).
func TypeCheckMemPackage(mpkg *std.MemPackage, getter, tgetter MemPackageGetter, tcmode TypeCheckMode) (
	pkg *types.Package, errs error,
) {
	return TypeCheckMemPackageWithOptions(mpkg, getter, TypeCheckOptions{
		Mode: tcmode,
	})
}

type TypeCheckCache map[string]*gnoImporterResult

// TypeCheckOptions allows to set custom options in [TypeCheckMemPackageWithOptions].
type TypeCheckOptions struct {
	Mode TypeCheckMode
	// custom cache, for retaining results across several runs of the type
	// checker when the packages themselves won't change.
	Cache TypeCheckCache
}

// TypeCheckMemPackageWithOptions checks the given mpkg, configured using opts.
func TypeCheckMemPackageWithOptions(mpkg *std.MemPackage, getter MemPackageGetter, opts TypeCheckOptions) (
	pkg *types.Package, errs error,
) {
	if opts.Cache == nil {
		opts.Cache = TypeCheckCache{}
	}
	var gimp *gnoImporter
	gimp = &gnoImporter{
		pkgPath: mpkg.Path,
<<<<<<< HEAD
		tcmode:  tcmode,
		getter:  gnoBuiltinsGetterWrapper{mpkg, getter},
		tgetter: tgetter,
		cache:   map[string]*gnoImporterResult{},
=======
		tcmode:  opts.Mode,
		getter:  gnoBuiltinsGetterWrapper{getter},
		cache:   opts.Cache,
>>>>>>> a6a13bf2
		cfg: &types.Config{
			Error: func(err error) {
				gimp.Error(err)
			},
		},
		errors: nil,
	}
	gimp.cfg.Importer = gimp

	// pmode := ParseModeAll // type check all .gno files
	pkg, errs = gimp.typeCheckMemPackage(mpkg) //, pmode)
	return
}

type gnoImporterResult struct {
	pkg     *types.Package
	err     error
	pending bool // for cyclic import detection
}

// gimp.
// gimp type checks.
// gimp remembers.
// gimp.
type gnoImporter struct {
	// when importing self (from xxx_test package) include *_test.gno.
	pkgPath string
	tcmode  TypeCheckMode
<<<<<<< HEAD
	testing bool             // if true, use tgetter for stdlibs & use ParseModeIntegration for type-checking pkgPath during import.
	getter  MemPackageGetter // used for stdlbis if !.testing, and everything else.
	tgetter MemPackageGetter // used for stdlibs if .testing
	cache   map[string]*gnoImporterResult
=======
	getter  MemPackageGetter
	cache   TypeCheckCache
>>>>>>> a6a13bf2
	cfg     *types.Config
	errors  []error  // there may be many for a single import
	stack   []string // stack of pkgpaths for cyclic import detection
}

// Unused, but satisfies the Importer interface.
func (gimp *gnoImporter) Import(path string) (*types.Package, error) {
	return gimp.ImportFrom(path, "", 0)
}

// Pass through to cfg.Error for collecting all type-checking errors.
func (gimp *gnoImporter) Error(err error) {
	gimp.errors = append(gimp.errors, err)
}

// ImportFrom returns the imported package for the given import
// pkgPath when imported by a package file located in dir.
func (gimp *gnoImporter) ImportFrom(pkgPath, _ string, _ types.ImportMode) (gopkg *types.Package, err error) {
	if result, ok := gimp.cache[pkgPath]; ok {
		if result.pending {
			idx := slices.Index(gimp.stack, pkgPath)
			cycle := gimp.stack[idx:]
			err := ImportCycleError{Cycle: cycle}
			// NOTE: see comment below for ImportNotFoundError.
			// gimp.importErrors = append(gimp.importErrors, err)
			result.err = err
			return nil, err
		} else {
			return result.pkg, result.err
		}
	}
	result := &gnoImporterResult{pending: true}
	gimp.cache[pkgPath] = result
	gimp.stack = append(gimp.stack, pkgPath)
	defer func() {
		gimp.stack = gimp.stack[:len(gimp.stack)-1]
	}()
	var mpkg *std.MemPackage
	if gimp.testing && IsStdlib(pkgPath) {
		mpkg = gimp.tgetter.GetMemPackage(pkgPath)
		if gimp.pkgPath == pkgPath {
			// xxx_test importing xxx for integration testing.
			mpkg = MPFTest.FilterMemPackage(mpkg)
		} else {
			mpkg = MPFProd.FilterMemPackage(mpkg)
		}
	} else {
		mpkg = gimp.getter.GetMemPackage(pkgPath)
		mpkg = MPFProd.FilterMemPackage(mpkg)
	}
	if mpkg == nil {
		err := ImportNotFoundError{PkgPath: pkgPath}
		// NOTE: When returning an err, Go will strip type information.
		// When panic'd, the type information will be preserved, but
		// the file location information will be lost.  Therefore,
		// return the error but later in printError() parse the message
		// and recast to a gnoImportError.
		// TODO: For completeness we could append to a separate slice
		// and check presence in gimp.importErrors before converting.
		// gimp.importErrors = append(gimp.importErrors, err)
		result.err = err
		result.pending = false
		return nil, err
	}
	/* so do we need gimp.testing?
	pmode := ParseModeProduction // don't parse test files for imports...
	if gimp.testing && gimp.pkgPath == pkgPath {
		// ...unless importing self from a *_test.gno
		// file with package name xxx_test.
		pmode = ParseModeIntegration
	}
	*/
	pkg, errs := gimp.typeCheckMemPackage(mpkg) //, pmode)
	if errs != nil {
		result.err = errs
		result.pending = false
		return nil, errs
	}
	result.pkg = pkg
	result.err = nil
	result.pending = false
	return pkg, errs
}

// Minimal AST mutation(s) for Go.
// For gno 0.0 there was nothing to do besides including .gnobuiltins.gno.
// For gno 0.9 we need to support init(cur realm), main(cur realm) by
// removing them and instead setting `cur := cross`; hacky but good enough.
func prepareGoGno0p9(f *ast.File) (err error) {
	astutil.Apply(f, nil, func(c *astutil.Cursor) bool { // leaving...
		switch gon := c.Node().(type) {
		case *ast.FuncDecl:
			name := gon.Name.String()
			if gon.Recv == nil && (name == "main" || name == "init") {
				if len(gon.Type.Params.List) == 1 { // `cur realm`
					gon.Type.Params.List = nil
				} else {
					return true
				}
				// This assignment is not valid in gno.
				// `as1` declares cur and `as2` "uses" it.
				as1 := &ast.AssignStmt{
					Lhs: []ast.Expr{ast.NewIdent("cur")},
					Tok: token.DEFINE,
					Rhs: []ast.Expr{ast.NewIdent("cross")},
				}
				as2 := &ast.AssignStmt{
					Lhs: []ast.Expr{ast.NewIdent("cross")},
					Tok: token.ASSIGN,
					Rhs: []ast.Expr{ast.NewIdent("cur")},
				}
				// Not sure if this does anything,
				// but we want the line numbers to not change.
				insert := gon.Type.End()
				as1.Lhs[0].(*ast.Ident).NamePos = insert
				as1.TokPos = insert
				as1.Rhs[0].(*ast.Ident).NamePos = insert
				as2.Lhs[0].(*ast.Ident).NamePos = insert
				as2.TokPos = insert
				as2.Rhs[0].(*ast.Ident).NamePos = insert
				// Prepend define and use of `cur`.
				gon.Body.List = append([]ast.Stmt{as1, as2},
					gon.Body.List...)
			}
		}
		return true
	})
	return err
}

// Assumes that the code is Gno 0.9.
// If not, first use `gno lint` to transpile the code.
// Returns parsed *types.Package, *token.FileSet, []*ast.File.
func (gimp *gnoImporter) typeCheckMemPackage(mpkg *std.MemPackage) (
	pkg *types.Package, errs error,
) {
	// See adr/pr4264_lint_transpile.md
	// STEP 2: Check gno.mod version.
	var gnoVersion string
	mod, err := ParseCheckGnoMod(mpkg)
	if err != nil {
		return nil, err
	}
	if gimp.tcmode == TCLatestStrict {
		if mod == nil {
			panic(fmt.Sprintf("gno.mod not found for package %q", mpkg.Path))
		}
		if mod.GetGno() != GnoVerLatest {
			panic(fmt.Sprintf("expected gno.mod gno version %v but got %v",
				GnoVerLatest, mod.GetGno()))
		}
		gnoVersion = mod.GetGno()
	} else {
		if mod == nil {
			// cannot be stdlib; ParseCheckGnoMod will generate a
			// gno.mod with version latest. Sanity check:
			if IsStdlib(mpkg.Path) {
				panic("expected ParseCheckGnoMod() to auto-generate a gno.mod for stdlibs")
			}
			if gimp.tcmode == TCGno0p0 {
				gnoVersion = GnoVerMissing
			} else if gimp.tcmode == TCLatestRelaxed {
				gnoVersion = GnoVerLatest
			}
		} else {
			gnoVersion = mod.GetGno()
		}
	}

	// STEP 3: Parse the mem package to Go AST.
	gofset, allgofs, gofs, _gofs, tgofs, errs := GoParseMemPackage(mpkg)
	if errs != nil {
		return nil, errs
	}

	// STEP 3: Prepare for Go type-checking.
	for _, gof := range allgofs {
		err := prepareGoGno0p9(gof)
		if err != nil {
			panic(fmt.Sprintf("unexpected error: %v", err))
		}
	}

	// STEP 3: Add and Parse .gnobuiltins.go file.
	file := makeGnoBuiltins(mpkg.Name, gnoVersion)
	const parseOpts = parser.ParseComments |
		parser.DeclarationErrors |
		parser.SkipObjectResolution
	gmgof, err := parser.ParseFile(
		gofset,
		path.Join(mpkg.Path, file.Name),
		file.Body,
		parseOpts)
	if err != nil {
		panic(fmt.Errorf("error parsing gotypecheck .gnobuiltins.gno file: %w", err))
	}

	// STEP 4: Type-check Gno0.9 AST in Go (normal/production only).
	if !strings.HasPrefix(mpkg.Path, "gnobuiltins/") {
		gofs = append(gofs, gmgof)
	}
	// NOTE: .Check doesn't return an err, it appends to .errors.  also,
	// gimp.errors may already be populated. For example, even after an
	// import failure the Go type checker will continue to try to import
	// more imports, to collect more errors for the user to see.
	numErrs := len(gimp.errors)
	origTesting := gimp.testing
	defer func() { gimp.testing = origTesting }() // reset after.
	gimp.testing = false                          // use getter, not tgetter.
	pgofs := filterTests(gofset, gofs)            // prod gofs.
	pkg, _ = gimp.cfg.Check(mpkg.Path, gofset, pgofs, nil)
	/* NOTE: Uncomment to fail earlier.
	if len(gimp.errors) != numErrs {
		errs = multierr.Combine(gimp.errors...)
		return
	}
	*/

	// STEP 4: Type-check Gno0.9 AST in Go (w/ tests, but not xxx_tests)
	// for ParseModeAll and ParseModeIntegration.
	if len(pgofs) < len(gofs) {
		gimp.testing = true // use tgetter for stdlibs, default to getter.
		pkg, _ = gimp.cfg.Check(mpkg.Path, gofset, gofs, nil)
		/* NOTE: Uncomment to fail earlier.
		if len(gimp.errors) != numErrs {
			errs = multierr.Combine(gimp.errors...)
			return
		}
		*/
	}

	// STEP 4: Type-check Gno0.9 AST in Go (xxx_test package if ParseModeAll).
	if strings.HasSuffix(mpkg.Name, "_test") {
		// e.g. When running a filetest // PKGPATH: xxx_test.
	} else if !strings.HasPrefix(mpkg.Path, "gnobuiltins/") {
		gmgof.Name = ast.NewIdent(mpkg.Name + "_test")
		defer func() { gmgof.Name = ast.NewIdent(mpkg.Name) }() // revert
	}
	_gofs2 := _gofs
	if !strings.HasPrefix(mpkg.Path, "gnobuiltins/") {
		_gofs2 = append(_gofs, gmgof)
	}
	gimp.testing = true // use tgetter for stdlibs, default to getter.
	_, _ = gimp.cfg.Check(mpkg.Path+"_test", gofset, _gofs2, nil)
	/* NOTE: Uncomment to fail earlier.
	if len(gimp.errors) != numErrs {
		errs = multierr.Combine(gimp.errors...)
		return
	}
	*/

	// STEP 4: Type-check Gno0.9 AST in Go (_filetest.gno if ParseModeAll).
	for _, tgof := range tgofs {
		// Each filetest is its own package.
		// XXX If we're re-parsing the filetest anyways,
		// change GoParseMemPackage to not parse into tgofs.
		tfname := filepath.Base(gofset.File(tgof.Pos()).Name())
		tpname := tgof.Name.String()
		tfile := mpkg.GetFile(tfname)
		// XXX If filetest are having issues, consider this:
		// pkgPath := fmt.Sprintf("%s_filetest%d", mpkg.Path, i)
		pkgPath := mpkg.Path
		tmpkg := &std.MemPackage{Type: MPFiletests, Name: tpname, Path: pkgPath}
		tmpkg.NewFile(tfname, tfile.Body)
		// NOTE: not gnobuiltins/*; gnobuiltins/* don't have filetests.
		bfile := makeGnoBuiltins(tpname, gnoVersion)
		tmpkg.AddFile(bfile)
		gofset2, _, gofs2, _, tgofs2, _ := GoParseMemPackage(tmpkg) //, ParseModeAll)
		if len(gimp.errors) != numErrs {
			/* NOTE: Uncomment to fail earlier.
			errs = multierr.Combine(gimp.errors...)
			return
			*/
			continue
		}
		// gofs2 (.gnobuiltins.gno), tgofs2 (*_testfile.gno)
		gofs2 = append(gofs2, tgofs2...)
		gimp.testing = true // use tgetter for stdlibs, default to tgetter.
		_, _ = gimp.cfg.Check(tmpkg.Path, gofset2, gofs2, nil)
		/* NOTE: Uncomment to fail earlier.
		if len(gimp.errors) != numErrs {
			errs = multierr.Combine(gimp.errors...)
			return
		}
		*/
	}
	return pkg, multierr.Combine(gimp.errors[numErrs:]...)
}

func deleteOldIdents(idents map[string]func(), gof *ast.File) {
	for _, decl := range gof.Decls {
		fd, ok := decl.(*ast.FuncDecl)
		// ignore methods and init functions
		if !ok ||
			fd.Recv != nil ||
			fd.Name.Name == "init" {
			continue
		}
		if del := idents[fd.Name.Name]; del != nil {
			del()
		}
		decl := decl
		idents[fd.Name.Name] = func() {
			// NOTE: cannot use the index as a file may contain
			// multiple decls to be removed, so removing one would
			// make all "later" indexes wrong.
			gof.Decls = slices.DeleteFunc(gof.Decls,
				func(d ast.Decl) bool { return decl == d })
		}
	}
}

// ========================================
// Go parse the Gno source in mpkg to Go's *token.FileSet and
// []ast.File with `go/parser`.
//
// Results:
//   - gofs: all normal .gno files (and _test.gno files if wtests).
//   - _gofs: all xxx_test package _test.gno files if wtests.
//   - tgofs: all _testfile.gno test files.
func GoParseMemPackage(mpkg *std.MemPackage) (
	gofset *token.FileSet, allgofs, gofs, _gofs, tgofs []*ast.File, errs error,
) {
	gofset = token.NewFileSet()

	// This map is used to allow for function re-definitions, which are
	// allowed in Gno (testing context) but not in Go.  This map links
	// each function identifier with a closure to remove its associated
	// declaration.
	delFunc := make(map[string]func())

	// Go parse and collect files from mpkg.
	for _, file := range mpkg.Files {
		// Ignore non-gno files.
		if !strings.HasSuffix(file.Name, ".gno") {
			continue
		}
		// Ignore _test/_filetest.gno files depending.
		switch mpkg.Type {
		case MPAny, MPAll, MPStdlib, MPFiletests: // parse all.
		case MPProd: // ignore test files.
			if strings.HasSuffix(file.Name, "_test.gno") ||
				strings.HasSuffix(file.Name, "_filetest.gno") {
				continue
			}
		case MPTest: // TODO: rename to MPIntegration.
			if strings.HasSuffix(file.Name, "_filetest.gno") {
				continue
			}
		default:
			panic("should not happen")
		}

		// Go parse file.
		const parseOpts = parser.ParseComments |
			parser.DeclarationErrors |
			parser.SkipObjectResolution
		gof, err := parser.ParseFile(
			gofset, path.Join(mpkg.Path, file.Name),
			file.Body,
			parseOpts)
		if err != nil {
			errs = multierr.Append(errs, err)
			continue
		}
		// The *ast.File passed all filters.
		if strings.HasSuffix(file.Name, "_filetest.gno") ||
			mpkg.Type == MPFiletests {
			tgofs = append(tgofs, gof)
			allgofs = append(allgofs, gof)
		} else if strings.HasSuffix(file.Name, "_test.gno") &&
			strings.HasSuffix(gof.Name.String(), "_test") {
			switch mpkg.Type {
			case MPProd:
				panic("should not happen")
			case MPTest:
				// Do not include xxx_test.
				// xxx_test imports normal and only
				// non-xxx_test *test.go files from xxx.
			case MPAny, MPAll, MPStdlib, MPFiletests:
				deleteOldIdents(delFunc, gof)
				_gofs = append(_gofs, gof)
				allgofs = append(allgofs, gof)
			default:
				panic("should not happen")
			}
		} else { // normal *_test.gno here for integration testing.
			deleteOldIdents(delFunc, gof)
			gofs = append(gofs, gof)
			allgofs = append(allgofs, gof)
		}
	}
	if errs != nil {
		return gofset, allgofs, gofs, _gofs, tgofs, errs
	}
	// END processing all files.
	// Sanity check before returning.
	if mpkg.Type == MPProd && (len(_gofs) > 0 || len(tgofs) > 0) {
		panic("unexpected test files from GoParseMemPackage()")
	}
	if mpkg.Type == MPTest && (len(_gofs) > 0 || len(tgofs) > 0) {
		// same as above, because the non-xxx_test *_test.gno files are
		// part of gofs, not _gofs; for testing purposes those test
		// files extend the original pacakge when imported by xxx_test
		// *_test.gno files.
		panic("unexpected xxx_test and *_filetest.gno tests")
	}
	return
}

func filterTests(gofset *token.FileSet, gofs []*ast.File) []*ast.File {
	pgofs := make([]*ast.File, 0, len(gofs))
	for _, gof := range gofs {
		gofname := gofset.File(gof.Pos()).Name()
		if strings.HasSuffix(gofname, "_test.gno") {
			continue
		} else {
			pgofs = append(pgofs, gof)
		}
	}
	return pgofs
}

//----------------------------------------
// Errors

// ImportError is an interface type.
type ImportError interface {
	assertImportError()
	error
	GetLocation() string
	GetMsg() string
}

func (e ImportNotFoundError) assertImportError() {}
func (e ImportCycleError) assertImportError()    {}

var (
	_ ImportError = ImportNotFoundError{}
	_ ImportError = ImportCycleError{}
)

// ImportNotFoundError implements ImportError
type ImportNotFoundError struct {
	Location string
	PkgPath  string
}

func (e ImportNotFoundError) GetLocation() string { return e.Location }

func (e ImportNotFoundError) GetMsg() string { return fmt.Sprintf("unknown import path %q", e.PkgPath) }

func (e ImportNotFoundError) Error() string { return importErrorString(e) }

// ImportCycleError implements ImportError
type ImportCycleError struct {
	Location string
	Cycle    []string
}

func (e ImportCycleError) GetLocation() string { return e.Location }

func (e ImportCycleError) GetMsg() string {
	return fmt.Sprintf("cyclic import detected: %s -> %s", strings.Join(e.Cycle, " -> "), e.Cycle[0])
}

func (e ImportCycleError) Error() string { return importErrorString(e) }

// helper
func importErrorString(err ImportError) string {
	loc := err.GetLocation()
	msg := err.GetMsg()
	if loc != "" {
		return loc + ": " + msg
	} else {
		return msg
	}
}<|MERGE_RESOLUTION|>--- conflicted
+++ resolved
@@ -174,16 +174,10 @@
 	var gimp *gnoImporter
 	gimp = &gnoImporter{
 		pkgPath: mpkg.Path,
-<<<<<<< HEAD
 		tcmode:  tcmode,
 		getter:  gnoBuiltinsGetterWrapper{mpkg, getter},
 		tgetter: tgetter,
 		cache:   map[string]*gnoImporterResult{},
-=======
-		tcmode:  opts.Mode,
-		getter:  gnoBuiltinsGetterWrapper{getter},
-		cache:   opts.Cache,
->>>>>>> a6a13bf2
 		cfg: &types.Config{
 			Error: func(err error) {
 				gimp.Error(err)
@@ -212,15 +206,10 @@
 	// when importing self (from xxx_test package) include *_test.gno.
 	pkgPath string
 	tcmode  TypeCheckMode
-<<<<<<< HEAD
 	testing bool             // if true, use tgetter for stdlibs & use ParseModeIntegration for type-checking pkgPath during import.
 	getter  MemPackageGetter // used for stdlbis if !.testing, and everything else.
 	tgetter MemPackageGetter // used for stdlibs if .testing
 	cache   map[string]*gnoImporterResult
-=======
-	getter  MemPackageGetter
-	cache   TypeCheckCache
->>>>>>> a6a13bf2
 	cfg     *types.Config
 	errors  []error  // there may be many for a single import
 	stack   []string // stack of pkgpaths for cyclic import detection
