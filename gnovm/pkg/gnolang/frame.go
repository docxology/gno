package gnolang

import (
	"fmt"
	"math"
	"strings"
)

const maxStacktraceSize = 128

//----------------------------------------
// (runtime) Frame

type Frame struct {
	// general
	Label     Name // for break/continue
	Source    Node // source of frame
	NumOps    int  // number of ops in stack
	NumValues int  // number of values in stack
	NumExprs  int  // number of exprs in stack
	NumStmts  int  // number of statements in stack
	NumBlocks int  // number of blocks in stack

	// call frame
	Func        *FuncValue    // function value
	Receiver    TypedValue    // if bound method
	NumArgs     int           // number of arguments in call
	IsVarg      bool          // is form fncall(???, vargs...)
	Defers      []Defer       // deferred calls
	LastPackage *PackageValue // previous package context
	LastRealm   *Realm        // previous realm context

	Popped bool // true if frame has been popped
}

func (fr Frame) String() string {
	if fr.Func != nil {
		return fmt.Sprintf("[FRAME FUNC:%v RECV:%s (%d args) %d/%d/%d/%d/%d LASTPKG:%s LASTRLM:%v]",
			fr.Func,
			fr.Receiver,
			fr.NumArgs,
			fr.NumOps,
			fr.NumValues,
			fr.NumExprs,
			fr.NumStmts,
			fr.NumBlocks,
			fr.LastPackage.PkgPath,
			fr.LastRealm)
	} else {
		return fmt.Sprintf("[FRAME LABEL: %s %d/%d/%d/%d/%d]",
			fr.Label,
			fr.NumOps,
			fr.NumValues,
			fr.NumExprs,
			fr.NumStmts,
			fr.NumBlocks)
	}
}

func (fr *Frame) IsCall() bool {
	return fr.Func != nil
}

func (fr *Frame) PushDefer(dfr Defer) {
	fr.Defers = append(fr.Defers, dfr)
}

func (fr *Frame) PopDefer() (res Defer, ok bool) {
	if len(fr.Defers) > 0 {
		ok = true
		res = fr.Defers[len(fr.Defers)-1]
		fr.Defers = fr.Defers[:len(fr.Defers)-1]
	}
	return
}

//----------------------------------------
// Defer

type Defer struct {
<<<<<<< HEAD
	Func     *FuncValue   // function value
	GoFunc   *NativeValue // go function value
	Receiver TypedValue   // for methods
	Args     []TypedValue // arguments
	Source   *DeferStmt   // source
	Parent   *Block
=======
	Func   *FuncValue   // function value
	Args   []TypedValue // arguments
	Source *DeferStmt   // source
	Parent *Block
>>>>>>> a1f03e1c

	// PanicScope is set to the value of the Machine's PanicScope when the
	// defer is created. The PanicScope of the Machine is incremented each time
	// a panic occurs and is decremented each time a panic is recovered.
	PanicScope uint
}

//----------------------------------------
// Exception

// Exception represents a panic that originates from a gno program.
type Exception struct {
	// Value is the value passed to panic.
	Value TypedValue
	// Frames is a snapshot of the Machine frames at the time panic() is called.
	// It is used to determine whether recover() can be called (it may only be
	// called directly by a referred function) and to determine whether the
	// current execution of a deferred function is happening in the context of
	// a panic.
	Frames []*Frame

	Stacktrace Stacktrace
}

func (e Exception) Sprint(m *Machine) string {
	return e.Value.Sprint(m)
}

// UnhandledPanicError represents an error thrown when a panic is not handled in the realm.
type UnhandledPanicError struct {
	Descriptor string // Description of the unhandled panic.
}

func (e UnhandledPanicError) Error() string {
	return e.Descriptor
}

type StacktraceCall struct {
	Frame *Frame
}
type Stacktrace struct {
	Calls           []StacktraceCall
	NumFramesElided int
	LastLine        int
}

func (s Stacktrace) String() string {
	var builder strings.Builder

	for i, call := range s.Calls {
		if s.NumFramesElided > 0 && i == maxStacktraceSize/2 {
			fmt.Fprintf(&builder, "...%d frame(s) elided...\n", s.NumFramesElided)
		}
		var line int
		if i == 0 {
			line = s.LastLine
		} else {
			line = s.Calls[i-1].Frame.Source.GetLine()
		}

		cx := call.Frame.Source.(*CallExpr)
		switch {
		case call.Frame.Func != nil && call.Frame.Func.IsNative():
			fmt.Fprintf(&builder, "%s\n", toExprTrace(cx))
			fmt.Fprintf(&builder, "    gonative:%s.%s\n", call.Frame.Func.NativePkg, call.Frame.Func.NativeName)
		case call.Frame.Func != nil:
			fmt.Fprintf(&builder, "%s\n", toExprTrace(cx))
			fmt.Fprintf(&builder, "    %s/%s:%d\n", call.Frame.Func.PkgPath, call.Frame.Func.FileName, line)
		default:
			panic("StacktraceCall has a non-call Frame")
		}
	}
	return builder.String()
}

func toExprTrace(ex Expr) string {
	switch ex := ex.(type) {
	case *CallExpr:
		s := make([]string, len(ex.Args))
		for i, arg := range ex.Args {
			s[i] = toExprTrace(arg)
		}
		return fmt.Sprintf("%s(%s)", toExprTrace(ex.Func), strings.Join(s, ","))
	case *BinaryExpr:
		return fmt.Sprintf("%s %s %s", toExprTrace(ex.Left), ex.Op.TokenString(), toExprTrace(ex.Right))
	case *UnaryExpr:
		return fmt.Sprintf("%s%s", ex.Op.TokenString(), toExprTrace(ex.X))
	case *SelectorExpr:
		return fmt.Sprintf("%s.%s", toExprTrace(ex.X), ex.Sel)
	case *IndexExpr:
		return fmt.Sprintf("%s[%s]", toExprTrace(ex.X), toExprTrace(ex.Index))
	case *StarExpr:
		return fmt.Sprintf("*%s", toExprTrace(ex.X))
	case *RefExpr:
		return fmt.Sprintf("&%s", toExprTrace(ex.X))
	case *CompositeLitExpr:
		lenEl := len(ex.Elts)
		if ex.Type == nil {
			return fmt.Sprintf("<elided><len=%d>", lenEl)
		}

		return fmt.Sprintf("%s<len=%d>", toExprTrace(ex.Type), lenEl)
	case *FuncLitExpr:
		return fmt.Sprintf("%s{ ... }", toExprTrace(&ex.Type))
	case *TypeAssertExpr:
		return fmt.Sprintf("%s.(%s)", toExprTrace(ex.X), toExprTrace(ex.Type))
	case *ConstExpr:
		return toConstExpTrace(ex)
	case *NameExpr, *BasicLitExpr, *SliceExpr:
		return ex.String()
	}

	return ex.String()
}

func toConstExpTrace(cte *ConstExpr) string {
	tv := cte.TypedValue

	switch bt := baseOf(tv.T).(type) {
	case PrimitiveType:
		switch bt {
		case UntypedBoolType, BoolType:
			return fmt.Sprintf("%t", tv.GetBool())
		case UntypedStringType, StringType:
			return tv.GetString()
		case IntType:
			return fmt.Sprintf("%d", tv.GetInt())
		case Int8Type:
			return fmt.Sprintf("%d", tv.GetInt8())
		case Int16Type:
			return fmt.Sprintf("%d", tv.GetInt16())
		case UntypedRuneType, Int32Type:
			return fmt.Sprintf("%d", tv.GetInt32())
		case Int64Type:
			return fmt.Sprintf("%d", tv.GetInt64())
		case UintType:
			return fmt.Sprintf("%d", tv.GetUint())
		case Uint8Type:
			return fmt.Sprintf("%d", tv.GetUint8())
		case Uint16Type:
			return fmt.Sprintf("%d", tv.GetUint16())
		case Uint32Type:
			return fmt.Sprintf("%d", tv.GetUint32())
		case Uint64Type:
			return fmt.Sprintf("%d", tv.GetUint64())
		case Float32Type:
			return fmt.Sprintf("%v", math.Float32frombits(tv.GetFloat32()))
		case Float64Type:
			return fmt.Sprintf("%v", math.Float64frombits(tv.GetFloat64()))
		}
	}

	return tv.T.String()
}

//----------------------------------------
// Exception

// Exception represents a panic that originates from a gno program.
type Exception struct {
	// Value is the value passed to panic.
	Value TypedValue
	// Frame is used to reference the frame a panic occurred in so that recover() knows if the
	// currently executing deferred function is able to recover from the panic.
	Frame *Frame

	Stacktrace Stacktrace
}

func (e Exception) Sprint(m *Machine) string {
	return e.Value.Sprint(m)
}

// UnhandledPanicError represents an error thrown when a panic is not handled in the realm.
type UnhandledPanicError struct {
	Descriptor string // Description of the unhandled panic.
}

func (e UnhandledPanicError) Error() string {
	return e.Descriptor
}<|MERGE_RESOLUTION|>--- conflicted
+++ resolved
@@ -78,19 +78,11 @@
 // Defer
 
 type Defer struct {
-<<<<<<< HEAD
 	Func     *FuncValue   // function value
-	GoFunc   *NativeValue // go function value
 	Receiver TypedValue   // for methods
 	Args     []TypedValue // arguments
 	Source   *DeferStmt   // source
 	Parent   *Block
-=======
-	Func   *FuncValue   // function value
-	Args   []TypedValue // arguments
-	Source *DeferStmt   // source
-	Parent *Block
->>>>>>> a1f03e1c
 
 	// PanicScope is set to the value of the Machine's PanicScope when the
 	// defer is created. The PanicScope of the Machine is incremented each time
@@ -244,31 +236,4 @@
 	}
 
 	return tv.T.String()
-}
-
-//----------------------------------------
-// Exception
-
-// Exception represents a panic that originates from a gno program.
-type Exception struct {
-	// Value is the value passed to panic.
-	Value TypedValue
-	// Frame is used to reference the frame a panic occurred in so that recover() knows if the
-	// currently executing deferred function is able to recover from the panic.
-	Frame *Frame
-
-	Stacktrace Stacktrace
-}
-
-func (e Exception) Sprint(m *Machine) string {
-	return e.Value.Sprint(m)
-}
-
-// UnhandledPanicError represents an error thrown when a panic is not handled in the realm.
-type UnhandledPanicError struct {
-	Descriptor string // Description of the unhandled panic.
-}
-
-func (e UnhandledPanicError) Error() string {
-	return e.Descriptor
 }